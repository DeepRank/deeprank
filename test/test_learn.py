import os
import unittest
import glob
import numpy as np
try:
  from deeprank.learn import *
  from deeprank.learn.model3d import cnn as cnn3d
  from deeprank.learn.model3d import cnn_class as cnn3d_class
  from deeprank.learn.model2d import cnn as cnn2d
  skip=False
except:
  skip=True

# all the import torch fails on TRAVIS
# so we can only exectute this test locally
class TestLearn(unittest.TestCase):

  @unittest.skipIf(skip,"torch fails on Travis")
  @staticmethod
  def test_learn_3d_reg_mapfly():
    """Use a 3D CNN for regularization."""

    #adress of the database
    database = '1ak4.hdf5'
    if not os.path.isfile(database):
      raise FileNotFoundError('Database %s not found. Make sure to run test_generate before')

    # clean the output dir
    out = './out_3d'
    if os.path.isdir(out):
      for f in glob.glob(out+'/*'):
        os.remove(f)
      os.removedirs(out)

    # declare the dataset instance
    data_set = DataSet(database,
                test_database = None,
                mapfly = True,
                data_augmentation=None,
                grid_shape=(30,30,30),
                select_feature={'AtomicDensities' : {'CA':3.5, 'C':3.5, 'N':3.5, 'O':3.5},
                                'Features' : ['coulomb','vdwaals','charge','PSSM_*'] },
                select_target='DOCKQ',tqdm=True,
                normalize_features = True, normalize_targets=True,
                clip_features=False,
                pair_chain_feature=np.add,
                dict_filter={'IRMSD':'<4. or >10.'})


    # create the networkt
    model = NeuralNet(data_set,cnn3d,model_type='3d',task='reg',
                      cuda=False,plot=True,outdir=out)

    # start the training
    model.train(nepoch = 5,divide_trainset=0.8, train_batch_size = 5,num_workers=0)

  @unittest.skipIf(skip,"torch fails on Travis")
  @staticmethod
  def test_learn_3d_reg():
    """Use a 3D CNN for regularization."""

    #adress of the database
    database = '1ak4.hdf5'
    if not os.path.isfile(database):
      raise FileNotFoundError('Database %s not found. Make sure to run test_generate before')

    # clean the output dir
    out = './out_3d'
    if os.path.isdir(out):
      for f in glob.glob(out+'/*'):
        os.remove(f)
      os.removedirs(out)

    # declare the dataset instance
    data_set = DataSet(database,
                test_database = None,
                mapfly = False,
                data_augmentation=2,
                grid_shape=(30,30,30),
                select_feature={'AtomicDensities_ind' : 'all',
                                'Feature_ind' : ['coulomb','vdwaals','charge','PSSM_*'] },
                select_target='DOCKQ',tqdm=True,
                normalize_features = True, normalize_targets=True,
                clip_features=False,
                pair_chain_feature=np.add,
                dict_filter={'DOCKQ':'<1.'})
                #dict_filter={'IRMSD':'<4. or >10.'})


    # create the networkt
    model = NeuralNet(data_set,cnn3d,model_type='3d',task='reg',
                      cuda=False,plot=True,outdir=out)

    # start the training
<<<<<<< HEAD
    model.train(nepoch = 5,divide_trainset=0.8, train_batch_size = 5,num_workers=0)

=======
    model.train(nepoch = 50,divide_trainset=0.8, train_batch_size = 5,num_workers=0, save_model='all')
>>>>>>> 095ba312

  @unittest.skipIf(skip,"torch fails on Travis")
  @staticmethod
  def test_learn_2d_reg():
    """Use a 2D CNN for regularization."""

    #adress of the database
    database = '1ak4.hdf5'

    # clean the output dir
    out = './out_2d/'
    if os.path.isdir(out):
      for f in glob.glob(out+'/*'):
        os.remove(f)
      os.removedirs(out)

    if not os.path.isfile(database):
      raise FileNotFoundError('Database %s not found. Make sure to run test_generate before')

    # declare the dataset instance
    data_set = DataSet(database,
              test_database = database,
              select_feature={'AtomicDensities_ind' : 'all',
                              'Feature_ind' : ['coulomb','vdwaals','charge','pssm'] },
                              select_target='DOCKQ',tqdm=True,
                              normalize_features = True, normalize_targets=True,
                              clip_features=False,
                              pair_chain_feature=np.add,
                              dict_filter={'IRMSD':'<4. or >10.'})


    # create the network
    model = NeuralNet(data_set,cnn2d,model_type='2d',task='reg',
                      cuda=False,plot=True,outdir=out)

    # start the training
    model.train(nepoch = 50,divide_trainset=0.8, train_batch_size = 5,num_workers=0)

  @unittest.skipIf(skip,"torch fails on Travis")
  @staticmethod
  def test_transfer():

    #adress of the database
    database = '1ak4.hdf5'

    if not os.path.isfile(database):
      raise FileNotFoundError('Database %s not found. Make sure to run test_generate before')

    # clean the output dir
    out = './out_test/'
    if os.path.isdir(out):
      for f in glob.glob(out+'/*'):
        os.remove(f)
      os.removedirs(out)

    # create the network
    model_name = './out_3d/last_model.pth.tar'
    model = NeuralNet(database,cnn3d,pretrained_model=model_name,outdir=out)
    model.test()


  @unittest.skipIf(skip,"Torch fails on Travis")
  @staticmethod
  def test_learn_3d_class():
    """Use a 3D CNN for regularization."""

    #adress of the database
    database = ['1ak4.hdf5','native.hdf5']

    # clean the output dir
    out = './out_3d_class'
    if os.path.isdir(out):
      for f in glob.glob(out+'/*'):
        os.remove(f)
      os.removedirs(out)

    # declare the dataset instance
    data_set = DataSet(database,
                test_database = None,
                grid_shape=(30,30,30),
                select_feature={'AtomicDensities_ind' : 'all',
                                'Feature_ind' : ['coulomb','vdwaals','charge','PSSM_*'] },
                select_target='BIN_CLASS',tqdm=True,
                normalize_features = True, 
                normalize_targets=False,
                clip_features=False,
                pair_chain_feature=np.add)


    # create the networkt
    model = NeuralNet(data_set,cnn3d_class,model_type='3d',task='class',
                      cuda=False,plot=True,outdir=out)

    # start the training
    model.train(nepoch = 50,divide_trainset=0.8, train_batch_size = 5,num_workers=0,save_epoch='all')


if __name__ == "__main__":
<<<<<<< HEAD
  TestLearn.test_learn_3d_reg_mapfly()
  #TestLearn.test_learn_3d_reg()
=======
  TestLearn.test_learn_3d_reg()
  #TestLearn.test_learn_3d_class()
>>>>>>> 095ba312
  #TestLearn.test_learn_2d_reg()
  #TestLearn.test_transfer()<|MERGE_RESOLUTION|>--- conflicted
+++ resolved
@@ -92,12 +92,8 @@
                       cuda=False,plot=True,outdir=out)
 
     # start the training
-<<<<<<< HEAD
-    model.train(nepoch = 5,divide_trainset=0.8, train_batch_size = 5,num_workers=0)
-
-=======
     model.train(nepoch = 50,divide_trainset=0.8, train_batch_size = 5,num_workers=0, save_model='all')
->>>>>>> 095ba312
+
 
   @unittest.skipIf(skip,"torch fails on Travis")
   @staticmethod
@@ -196,12 +192,10 @@
 
 
 if __name__ == "__main__":
-<<<<<<< HEAD
-  TestLearn.test_learn_3d_reg_mapfly()
-  #TestLearn.test_learn_3d_reg()
-=======
+
+
   TestLearn.test_learn_3d_reg()
   #TestLearn.test_learn_3d_class()
->>>>>>> 095ba312
+
   #TestLearn.test_learn_2d_reg()
   #TestLearn.test_transfer()