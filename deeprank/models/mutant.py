

class PdbMutantSelection:
    """Refers to a mutant in a pdb file.

    Args:
        pdb_path (str): on disk file path to the pdb file
        chain_id (str): chain within the pdb file, where the mutant is
        residue_number (int): the identifying number of the residue within the protein chain
        mutant_amino_acid (str): one letter code of the amino acid to place at this position
        pssm_paths_by_chain (dict(str, str), optional): the paths of the pssm files per chain id, associated with the pdb file
    """

<<<<<<< HEAD
    def __init__(self, pdb_path, chain_id, residue_number, mutant_amino_acid,
                 pssm_paths_by_chain=None):
=======
    def __init__(self, pdb_path, chain_id, residue_number, mutant_amino_acid, pssm_paths_by_chain=None):
>>>>>>> 97d1be7a
        self._pdb_path = pdb_path
        self._chain_id = chain_id
        self._residue_number = residue_number
        self._mutant_amino_acid = mutant_amino_acid
        self._pssm_paths_by_chain = pssm_paths_by_chain

    @property
    def pdb_path(self):
        return self._pdb_path

    def has_pssm(self):
        "are the pssm files included?"
        return self._pssm_paths_by_chain is not None

    def get_pssm_chains(self):
        "returns the chain ids for which pssm files are available"
        if self._pssm_paths_by_chain is not None:
            return self._pssm_paths_by_chain.keys()
        else:
            return set([])

    def get_pssm_path(self, chain_id):
        "returns the pssm path for the given chain id"
        if self._pssm_paths_by_chain is None:
            raise ValueError("pssm paths are not set in this mutant selection")

        return self._pssm_paths_by_chain[chain_id]

    @property
    def chain_id(self):
        return self._chain_id

    @property
    def residue_number(self):
        return self._residue_number

    @property
    def mutant_amino_acid(self):
        return self._mutant_amino_acid

    def get_pssm_path(self, chain_id):
        return self._pssm_paths_by_chain[chain_id]

    def __eq__(self, other):
        return self._pdb_path == other._pdb_path and \
               self._chain_id == other._chain_id and \
               self._residue_number == other._residue_number and \
               self._mutant_amino_acid == other._mutant_amino_acid and \
               self._pssm_paths_by_chain == other._pssm_paths_by_chain<|MERGE_RESOLUTION|>--- conflicted
+++ resolved
@@ -11,12 +11,7 @@
         pssm_paths_by_chain (dict(str, str), optional): the paths of the pssm files per chain id, associated with the pdb file
     """
 
-<<<<<<< HEAD
-    def __init__(self, pdb_path, chain_id, residue_number, mutant_amino_acid,
-                 pssm_paths_by_chain=None):
-=======
     def __init__(self, pdb_path, chain_id, residue_number, mutant_amino_acid, pssm_paths_by_chain=None):
->>>>>>> 97d1be7a
         self._pdb_path = pdb_path
         self._chain_id = chain_id
         self._residue_number = residue_number
