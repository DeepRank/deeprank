#!/usr/bin/env python
import os
import sys
import time

import h5py
import matplotlib
import matplotlib.pyplot as plt
import matplotlib.ticker as mtick
import numpy as np
import warnings

import torch
import torch.cuda
import torch.nn as nn
import torch.nn.functional as F
import torch.optim as optim
import torch.utils.data as data_utils
from torchsummary import summary

from deeprank.config import logger
from deeprank.learn import DataSet, classMetrics, rankingMetrics
from torch.autograd import Variable

matplotlib.use('agg')


class NeuralNet():

    def __init__(self, data_set, model,
                 model_type='3d', proj2d=0, task='reg',
                 pretrained_model=None,
                 cuda=False, ngpu=0,
                 plot=True,
                 save_hitrate=True,
                 save_classmetrics=False,
                 outdir='./'):
        """Train a Convolutional Neural Network for DeepRank.

        Args:
<<<<<<< HEAD
            data_set (deeprank.DataSet or str): Data set used for
                training or testing.
                - deeprank.DataSet for training;
                - str (e.g. 'xxx.hdf5') for testing when pretrained
                    model is loaded.
=======
            data_set (deeprank.DataSet or list(str)): Data set used for
                training or testing.
                - deeprank.DataSet for training;
                - str or list(str), e.g. 'x.hdf5', ['x1.hdf5', 'x2.hdf5'],
                    for testing when pretrained model is loaded.
>>>>>>> 5bc7968d

            model (nn.Module): Definition of the NN to use.
                Must subclass nn.Module.
                See examples in model2d.py and model3d.py

            model_type (srt): Type of model we want to use.
                Must be '2d' or '3d'.
                If we specify a 2d model, the data set is automatically
                converted to the correct format.

            task (str 'ref' or 'class'): Task to perform.
                - 'reg' for regression
                - 'class' for classification.
                The loss function, the target datatype and plot functions
                will be autmatically adjusted depending on the task.

            pretrained_model (str): Saved model to be used for further
                training or testing.

            cuda (bool): Use CUDA.

            ngpu (int): number of GPU to be used.

            plot (bool): Plot the prediction results.

            save_hitrate (bool): Save and plot hit rate.

            save_classmetrics (bool): Save and plot classification metrics.
                Classification metrics include:
                    accuracy(ACC), sensitivity(TPR) and specificity(TNR)

            outdir (str): output directory

        Raises:
            ValueError: if dataset format is not recognized
            ValueError: if task is not recognized

        Examples:
<<<<<<< HEAD
            >>> # create the network
=======
            Train models:
            >>> data_set = Dataset(...)
>>>>>>> 5bc7968d
            >>> model = NeuralNet(data_set, cnn,
            ...                   model_type='3d', task='reg',
            ...                   plot=True, save_hitrate=True,
            ...                   outdir='./out/')
<<<<<<< HEAD
            >>> # start the training
=======
>>>>>>> 5bc7968d
            >>> model.train(nepoch = 50, divide_trainset=0.8,
            ...             train_batch_size = 5, num_workers=0)

            Test a model on new data:
            >>> data_set = ['test01.hdf5', 'test02.hdf5']
            >>> model = NeuralNet(data_set, cnn,
            ...                   pretrained_model = './model.pth.tar',
            ...                   outdir='./out/')
            >>> model.test()
        """

        # ------------------------------------------
        # Dataset
        # ------------------------------------------

        # data set and model
        self.data_set = data_set

        # pretrained model
        self.pretrained_model = pretrained_model

        if isinstance(self.data_set, (str, list)) and pretrained_model is None:
            raise ValueError(
                'Argument data_set must be a DeepRankDataSet object\
                              when no pretrained model is loaded')

        # load the model
        if self.pretrained_model is not None:

            if not cuda:
                self.state = torch.load(self.pretrained_model,
                                        map_location='cpu')
            else:
                self.state = torch.load(self.pretrained_model)

            # create the dataset if required
            # but don't process it yet
            if isinstance(self.data_set, (str, list)):
                self.data_set = DataSet(self.data_set, process=False)

            # load the model and
            # change dataset parameters
            self.load_data_params()

            # process it
            self.data_set.process_dataset()

        # convert the data to 2d if necessary
        if model_type == '2d':

            self.data_set.transform = True
            self.data_set.proj2D = proj2d
            self.data_set.get_input_shape()

        # ------------------------------------------
        # CUDA
        # ------------------------------------------

        # CUDA required
        self.cuda = cuda
        self.ngpu = ngpu

        # handles GPU/CUDA
        if self.ngpu > 0:
            self.cuda = True

        if self.ngpu == 0 and self.cuda:
            self.ngpu = 1

        # ------------------------------------------
        # Regression or classifiation
        # ------------------------------------------

        # task to accomplish
        self.task = task

        # Set the loss functiom
        if self.task == 'reg':
            self.criterion = nn.MSELoss(reduction='sum')
            self._plot_scatter = self._plot_scatter_reg

        elif self.task == 'class':
            self.criterion = nn.CrossEntropyLoss(reduction='sum')
            self._plot_scatter = self._plot_boxplot_class
            self.data_set.normalize_targets = False

        else:
            raise ValueError(
                f"Task {self.task} not recognized. Options are:\n\t "
                f"reg': regression \n\t 'class': classifiation\n")

        # ------------------------------------------
        # Output
        # ------------------------------------------

        # plot or not plot
        self.plot = plot

        # plot and save hitrate or not
        self.save_hitrate = save_hitrate

        # plot and save classification metrics or not
        self.save_classmetrics = save_classmetrics
        if self.save_classmetrics:
            self.metricnames = ['acc', 'tpr', 'tnr']

        # output directory
        self.outdir = outdir
        if self.plot:
            if not os.path.isdir(self.outdir):
                os.mkdir(outdir)

        # ------------------------------------------
        # Network
        # ------------------------------------------

        # load the model
        self.net = model(self.data_set.input_shape)

        # print model summary
        sys.stdout.flush()
        if cuda is True:
            device = torch.device("cuda")  # PyTorch v0.4.0
        else:
            device = torch.device("cpu")
        summary(self.net.to(device),
                self.data_set.input_shape,
                device=device.type)
        sys.stdout.flush()

        # load parameters of pretrained model if provided
        if self.pretrained_model:
            # a prefix 'module.' is added to parameter names if
            # torch.nn.DataParallel was used
            # https://pytorch.org/docs/stable/nn.html#torch.nn.DataParallel
            if self.state['cuda']:
                for paramname in list(self.state['state_dict'].keys()):
                    paramname_new = paramname.lstrip('module.')
                    self.state['state_dict'][paramname_new] = \
                        self.state['state_dict'][paramname]
                    del self.state['state_dict'][paramname]
            self.load_model_params()

        # multi-gpu
        if self.ngpu > 1:
            ids = [i for i in range(self.ngpu)]
            self.net = nn.DataParallel(self.net, device_ids=ids).cuda()
        # cuda compatible
        elif self.cuda:
            self.net = self.net.cuda()

        # set the optimizer
        self.optimizer = optim.SGD(self.net.parameters(),
                                   lr=0.005,
                                   momentum=0.9,
                                   weight_decay=0.001)
        if self.pretrained_model:
            self.load_optimizer_params()

        # ------------------------------------------
        # print
        # ------------------------------------------

        logger.info('\n')
        logger.info('=' * 40)
        logger.info('=\t Convolution Neural Network')
        logger.info(f'=\t model    : {model_type}')
        logger.info(f'=\t CNN       : {model.__name__}')

        for feat_type, feat_names in self.data_set.select_feature.items():
            logger.info(f'=\t features  : {feat_type}')
            for name in feat_names:
                logger.info(f'=\t\t     {name}')
        if self.data_set.pair_chain_feature is not None:
            logger.info(f'=\t Pair      : '
                        f'{self.data_set.pair_chain_feature.__name__}')
        logger.info(f'=\t targets   : {self.data_set.select_target}')
        logger.info(f'=\t CUDA      : {str(self.cuda)}')
        if self.cuda:
            logger.info(f'=\t nGPU      : {self.ngpu}')
        logger.info('=' * 40 + '\n')

        # check if CUDA works
        if self.cuda and not torch.cuda.is_available():
            logger.error(
                f' --> CUDA not deteceted : Make sure that CUDA is installed '
                f'and that you are running on GPUs.\n'
                f' --> To turn CUDA of set cuda=False in NeuralNet.\n'
                f' --> Aborting the experiment \n\n')
            sys.exit()

    def train(self,
              nepoch=50,
              divide_trainset=None,
              hdf5='epoch_data.hdf5',
              train_batch_size=10,
              preshuffle=True,
              preshuffle_seed=None,
              export_intermediate=True,
              num_workers=1,
              save_model='best',
              save_epoch='intermediate'):
        """Perform a simple training of the model.

        Args:
            nepoch (int, optional): number of iterations

            divide_trainset (list, optional): the percentage assign to
                the training, validation and test set.
                Examples: [0.7, 0.2, 0.1], [0.8, 0.2], None

            hdf5 (str, optional): file to store the training results

            train_batch_size (int, optional): size of the batch

            preshuffle (bool, optional): preshuffle the dataset before
                dividing it.

            preshuffle_seed (int, optional): set random seed for preshuffle

            export_intermediate (bool, optional): export data at
                intermediate epochs.

            num_workers (int, optional): number of workers to be used to
                prepare the batch data

            save_model (str, optional): 'best' or 'all', save only the
                best model or all models.

            save_epoch (str, optional): 'intermediate' or 'all',
                save the epochs data to HDF5.

        """
        logger.info(f'\n: Batch Size : {train_batch_size}')
        if self.cuda:
            logger.info(f': NGPU       : {self.ngpu}')

        # hdf5 support
        fname = os.path.join(self.outdir, hdf5)
        self.f5 = h5py.File(fname, 'w')

        # divide the set in train+ valid and test
        if divide_trainset is not None:
            # if divide_trainset is not None
            index_train, index_valid, index_test = self._divide_dataset(
                divide_trainset, preshuffle, preshuffle_seed)
        else:
            index_train = self.data_set.index_train
            index_valid = self.data_set.index_valid
            index_test = self.data_set.index_test

        logger.info(f': {len(index_train)} confs. for training')
        logger.info(f': {len(index_valid)} confs. for validation')
        logger.info(f': {len(index_test)} confs. for testing')

        # train the model
        t0 = time.time()
        self._train(index_train, index_valid, index_test,
                    nepoch=nepoch,
                    train_batch_size=train_batch_size,
                    export_intermediate=export_intermediate,
                    num_workers=num_workers,
                    save_epoch=save_epoch,
                    save_model=save_model)

        self.f5.close()
        logger.info(
            f' --> Training done in {self.convertSeconds2Days(time.time()-t0)}')

        # save the model
        self.save_model(filename='last_model.pth.tar')

    @staticmethod
    def convertSeconds2Days(time):
        # input time in seconds

        time = int(time)
        day = time // (24 * 3600)
        time = time % (24 * 3600)
        hour = time // 3600
        time %= 3600
        minutes = time // 60
        time %= 60
        seconds = time
        return '%02d-%02d:%02d:%02d' % (day, hour, minutes, seconds)

    def test(self, hdf5='test_data.hdf5'):
        """Test a predefined model on a new dataset.

        Args:
            hdf5 (str, optional): hdf5 file to store the test results

        Examples:
            >>> # adress of the database
            >>> database = '1ak4.hdf5'
            >>> # Load the model in a new network instance
            >>> model = NeuralNet(database, cnn,
            ...                   pretrained_model='./model/model.pth.tar',
            ...                   outdir='./test/')
            >>> # test the model
            >>> model.test()
        """
        # output
        fname = os.path.join(self.outdir, hdf5)
        self.f5 = h5py.File(fname, 'w')

        # load pretrained model to get task and criterion
        self.load_nn_params()

        # load data
        index = list(range(self.data_set.__len__()))
        sampler = data_utils.sampler.SubsetRandomSampler(index)
        loader = data_utils.DataLoader(self.data_set, sampler=sampler)

        # do test
        self.data = {}
        _, self.data['test'] = self._epoch(loader, train_model=False)
        if self.task == 'reg':
            self._plot_scatter_reg(os.path.join(self.outdir, 'prediction.png'))
            self.plot_hit_rate(os.path.join(self.outdir + 'hitrate.png'))

        self._export_epoch_hdf5(0, self.data)
        self.f5.close()

    def save_model(self, filename='model.pth.tar'):
        """save the model to disk.

        Args:
            filename (str, optional): name of the file
        """
        filename = os.path.join(self.outdir, filename)

        state = {'state_dict': self.net.state_dict(),
                 'optimizer': self.optimizer.state_dict(),
                 'normalize_targets': self.data_set.normalize_targets,
                 'normalize_features': self.data_set.normalize_features,
                 'select_feature': self.data_set.select_feature,
                 'select_target': self.data_set.select_target,
                 'target_ordering': self.data_set.target_ordering,
                 'pair_chain_feature': self.data_set.pair_chain_feature,
                 'dict_filter': self.data_set.dict_filter,
                 'transform': self.data_set.transform,
                 'proj2D': self.data_set.proj2D,
                 'clip_features': self.data_set.clip_features,
                 'clip_factor': self.data_set.clip_factor,
                 'grid_shape': self.data_set.grid_shape,
                 'grid_info': self.data_set.grid_info,
                 'mapfly': self.data_set.mapfly,
                 'task': self.task,
                 'criterion': self.criterion,
                 'cuda': self.cuda
                 }

        if self.data_set.normalize_features:
            state['feature_mean'] = self.data_set.feature_mean
            state['feature_std'] = self.data_set.feature_std

        if self.data_set.normalize_targets:
            state['target_min'] = self.data_set.target_min
            state['target_max'] = self.data_set.target_max

        torch.save(state, filename)

    def load_model_params(self):
        """Get model parameters from a saved model."""
        self.net.load_state_dict(self.state['state_dict'])

    def load_optimizer_params(self):
        """Get optimizer parameters from a saved model."""
        self.optimizer.load_state_dict(self.state['optimizer'])

    def load_nn_params(self):
        """Get NeuralNet parameters from a saved model."""
        self.task = self.state['task']
        self.criterion = self.state['criterion']

    def load_data_params(self):
        """Get dataset parameters from a saved model."""
        self.data_set.select_feature = self.state['select_feature']
        self.data_set.select_target = self.state['select_target']

        self.data_set.pair_chain_feature = self.state['pair_chain_feature']
        self.data_set.dict_filter = self.state['dict_filter']

        self.data_set.normalize_targets = self.state['normalize_targets']
        if self.data_set.normalize_targets:
            self.data_set.target_min = self.state['target_min']
            self.data_set.target_max = self.state['target_max']

        self.data_set.normalize_features = self.state['normalize_features']
        if self.data_set.normalize_features:
            self.data_set.feature_mean = self.state['feature_mean']
            self.data_set.feature_std = self.state['feature_std']

        self.data_set.transform = self.state['transform']
        self.data_set.proj2D = self.state['proj2D']
        self.data_set.target_ordering = self.state['target_ordering']
        self.data_set.clip_features = self.state['clip_features']
        self.data_set.clip_factor = self.state['clip_factor']
        self.data_set.grid_shape = self.state['grid_shape']
        self.data_set.mapfly = self.state['mapfly']
        self.data_set.grid_info = self.state['grid_info']

    def _divide_dataset(self, divide_set, preshuffle, preshuffle_seed):
        """Divide the data set into training, validation and test
        according to the percentage in divide_set.

        Args:
            divide_set (list(float)): percentage used for
                training/validation/test.
                Example: [0.8, 0.1, 0.1], [0.8, 0.2]
            preshuffle (bool): shuffle the dataset before dividing it
            preshuffle_seed (int, optional): set random seed

        Returns:
            list(int),list(int),list(int): Indices of the
                training/validation/test set.
        """
        # if user only provided one number
        # we assume it's the training percentage
        if not isinstance(divide_set, list):
            divide_set = [divide_set, 1. - divide_set]

        # if user provided 3 number and testset
        if len(divide_set) == 3 and self.data_set.test_database is not None:
            divide_set = [divide_set[0], 1. - divide_set[0]]
            logger.info(f'   : test data set AND test in training set detected\n'
                        f'   : Divide training set as '
                        f'{divide_set[0]} train {divide_set[1]} valid.\n'
                        f'   : Keep test set for testing')

        # preshuffle
        if preshuffle:
            if preshuffle_seed is not None and not isinstance(
                    preshuffle_seed, int):
                preshuffle_seed = int(preshuffle_seed)
            np.random.seed(preshuffle_seed)
            np.random.shuffle(self.data_set.index_train)

        # size of the subset for training
        ntrain = int(np.ceil(float(self.data_set.ntrain) * divide_set[0]))
        nvalid = int(np.floor(float(self.data_set.ntrain) * divide_set[1]))

        # indexes train and valid
        index_train = self.data_set.index_train[:ntrain]
        index_valid = self.data_set.index_train[ntrain:ntrain + nvalid]

        # index of test depending of the situation
        if len(divide_set) == 3:
            index_test = self.data_set.index_train[ntrain + nvalid:]
        else:
            index_test = self.data_set.index_test

        return index_train, index_valid, index_test

    def _train(self, index_train, index_valid, index_test,
               nepoch=50, train_batch_size=5,
               export_intermediate=False, num_workers=1,
               save_epoch='intermediate', save_model='best'):
        """Train the model.

        Args:
            index_train (list(int)): Indices of the training set
            index_valid (list(int)): Indices of the validation set
            index_test  (list(int)): Indices of the testing set
            nepoch (int, optional): numbr of epoch
            train_batch_size (int, optional): size of the batch
            export_intermediate (bool, optional):export itnermediate data
            num_workers (int, optional): number of workers pytorch
                uses to create the batch size
            save_epoch (str,optional): 'intermediate' or 'all'
            save_model (str, optional): 'all' or 'best'

        Returns:
            torch.tensor: Parameters of the network after training
        """

        # printing options
        nprint = np.max([1, int(nepoch / 10)])

        # pin memory for cuda
        pin = False
        if self.cuda:
            pin = True

        # create the sampler
        train_sampler = data_utils.sampler.SubsetRandomSampler(index_train)
        valid_sampler = data_utils.sampler.SubsetRandomSampler(index_valid)
        test_sampler = data_utils.sampler.SubsetRandomSampler(index_test)

        # get if we test as well
        _valid_ = len(valid_sampler.indices) > 0
        _test_ = len(test_sampler.indices) > 0

        # containers for the losses
        self.losses = {'train': []}
        if _valid_:
            self.losses['valid'] = []
        if _test_:
            self.losses['test'] = []

        # containers for the class metrics
        if self.save_classmetrics:
            self.classmetrics = {}
            for i in self.metricnames:
                self.classmetrics[i] = {'train': []}
                if _valid_:
                    self.classmetrics[i]['valid'] = []
                if _test_:
                    self.classmetrics[i]['test'] = []

        #  create the loaders
        train_loader = data_utils.DataLoader(
            self.data_set,
            batch_size=train_batch_size,
            sampler=train_sampler,
            pin_memory=pin,
            num_workers=num_workers,
            shuffle=False,
            drop_last=False)
        if _valid_:
            valid_loader = data_utils.DataLoader(
                self.data_set,
                batch_size=train_batch_size,
                sampler=valid_sampler,
                pin_memory=pin,
                num_workers=num_workers,
                shuffle=False,
                drop_last=False)
        if _test_:
            test_loader = data_utils.DataLoader(
                self.data_set,
                batch_size=train_batch_size,
                sampler=test_sampler,
                pin_memory=pin,
                num_workers=num_workers,
                shuffle=False,
                drop_last=False)

        # min error to kee ptrack of the best model.
        min_error = {'train': float('Inf'),
                     'valid': float('Inf'),
                     'test': float('Inf')}

        # training loop
        av_time = 0.0
        self.data = {}
        for epoch in range(nepoch):

            logger.info(f'\n: epoch {epoch:03d} / {nepoch:03d} {"-"*45}')
            t0 = time.time()

            # validate the model
            if _valid_:

                sys.stdout.flush()
                logger.info(f"\n\t=> validate the model\n")

                valid_loss, self.data['valid'] = self._epoch(
                    valid_loader, train_model=False)
                self.losses['valid'].append(valid_loss)
                if self.save_classmetrics:
                    for i in self.metricnames:
                        self.classmetrics[i]['valid'].append(
                            self.data['valid'][i])

            # test the model
            if _test_:
                sys.stdout.flush()
                logger.info(f"\n\t=> test the model\n")

                test_loss, self.data['test'] = self._epoch(
                    test_loader, train_model=False)
                self.losses['test'].append(test_loss)
                if self.save_classmetrics:
                    for i in self.metricnames:
                        self.classmetrics[i]['test'].append(
                            self.data['test'][i])

            # train the model
            sys.stdout.flush()
            logger.info(f"\n\t=> train the model\n")
            train_loss, self.data['train'] = self._epoch(
                train_loader, train_model=True)
            self.losses['train'].append(train_loss)
            if self.save_classmetrics:
                for i in self.metricnames:
                    self.classmetrics[i]['train'].append(self.data['train'][i])

            # talk a bit about losse
            logger.info(f'\n  train loss       : {train_loss:1.3e}')
            if _valid_:
                logger.info(f'  valid loss       : {valid_loss:1.3e}')
            if _test_:
                logger.info(f'  test loss        : {test_loss:1.3e}')

            # timer
            elapsed = time.time() - t0
            logger.info(
                f'  epoch done in    : {self.convertSeconds2Days(elapsed)}')

            # remaining time
            av_time += elapsed
            nremain = nepoch - (epoch + 1)
            remaining_time = av_time / (epoch + 1) * nremain
            logger.info(f"  remaining time   : "
                f"{time.strftime('%H:%M:%S', time.gmtime(remaining_time))}")

            # save the best model
            for mode in ['train', 'valid', 'test']:
                if mode not in self.losses:
                    continue
                if self.losses[mode][-1] < min_error[mode]:
                    self.save_model(
                        filename="best_{}_model.pth.tar".format(mode))
                    min_error[mode] = self.losses[mode][-1]

            # save all the model if required
            if save_model == 'all':
                self.save_model(filename="model_epoch_%04d.pth.tar" % epoch)

            # plot and save epoch
            if (export_intermediate and epoch % nprint == nprint - 1) or \
                epoch == 0 or epoch == nepoch - 1:

                if self.plot:
                    figname = os.path.join(self.outdir,
                        f"prediction_{epoch:04d}.png")
                    self._plot_scatter(figname)

                if self.save_hitrate:
                    figname = os.path.join(self.outdir,
                        f"hitrate_{epoch:04d}.png")
                    self.plot_hit_rate(figname)

                self._export_epoch_hdf5(epoch, self.data)

            elif save_epoch == 'all':
                # self._compute_hitrate()
                self._export_epoch_hdf5(epoch, self.data)

            sys.stdout.flush()

        # plot the losses
        self._export_losses(os.path.join(self.outdir, 'losses.png'))

        # plot classification metrics
        if self.save_classmetrics:
            for i in self.metricnames:
                self._export_metrics(i)

        return torch.cat([param.data.view(-1)
                          for param in self.net.parameters()], 0)

    def _epoch(self, data_loader, train_model):
        """Perform one single epoch iteration over a data loader.

        Args:
            data_loader (torch.DataLoader): DataLoader for the epoch
            train_model (bool): train the model if True or not if False

        Returns:
            float: loss of the model
            dict:  data of the epoch
        """

        # variables of the epoch
        running_loss = 0
        data = {'outputs': [], 'targets': [], 'mol': []}
        if self.save_hitrate:
            data['hit'] = None

        if self.save_classmetrics:
            for i in self.metricnames:
                data[i] = None

        n = 0
        debug_time = False
        time_learn = 0

        # set train/eval mode
        self.net.train(mode=train_model)

        mini_batch = 0

        for d in data_loader:
            mini_batch = mini_batch + 1

            logger.info(f"\t\t-> mini-batch: {mini_batch} ")

            # get the data
            inputs = d['feature']
            targets = d['target']
            mol = d['mol']

            # transform the data
            inputs, targets = self._get_variables(inputs, targets)

            # zero gradient
            tlearn0 = time.time()

            # forward
            outputs = self.net(inputs)

            # class complains about the shape ...
            if self.task == 'class':
                targets = targets.view(-1)

            # evaluate loss
            loss = self.criterion(outputs, targets)
            running_loss += loss.data.item()  # pytorch1 compatible
            n += len(inputs)

            # zero + backward + step
            if train_model:
                self.optimizer.zero_grad()
                loss.backward()
                self.optimizer.step()
            time_learn += time.time() - tlearn0

            # get the outputs for export
            if self.cuda:
                data['outputs'] += outputs.data.cpu().numpy().tolist()
                data['targets'] += targets.data.cpu().numpy().tolist()
            else:
                data['outputs'] += outputs.data.numpy().tolist()
                data['targets'] += targets.data.numpy().tolist()

            fname, molname = mol[0], mol[1]
            data['mol'] += [(f, m) for f, m in zip(fname, molname)]

        # transform the output back
        if self.data_set.normalize_targets:
            data['outputs'] = self.data_set.backtransform_target(
                np.array(data['outputs']))  # .flatten())
            data['targets'] = self.data_set.backtransform_target(
                np.array(data['targets']))  # .flatten())
        else:
            data['outputs'] = np.array(data['outputs'])  # .flatten()
            data['targets'] = np.array(data['targets'])  # .flatten()

        # make np for export
        data['mol'] = np.array(data['mol'], dtype=object)

        # get the relevance of the ranking
        if self.save_hitrate:
            data['hit'] = self._get_relevance(data)

        # get classification metrics
        if self.save_classmetrics:
            for i in self.metricnames:
                data[i] = self._get_classmetrics(data, i)

        # normalize the loss
        if n != 0:
            running_loss /= n
        else:
            warnings.warn(f'Empty input in data_loader {data_loader}.')

        return running_loss, data

    def _get_variables(self, inputs, targets):
        # xue: why not put this step to DataSet.py?
        """Convert the feature/target in torch.Variables.

        The format is different for regression where the targets are float
        and classification where they are int.

        Args:
            inputs (np.array): raw features
            targets (np.array): raw target values

        Returns:
            torch.Variable: features
            torch.Variable: target values
        """

        # if cuda is available
        if self.cuda:
            inputs = inputs.cuda(non_blocking=True)
            targets = targets.cuda(non_blocking=True)

        # get the varialbe as float by default
        inputs, targets = Variable(inputs).float(), Variable(targets).float()

        # change the targets to long for classification
        if self.task == 'class':
            targets = targets.long()

        return inputs, targets

    def _export_losses(self, figname):
        """Plot the losses vs the epoch.

        Args:
            figname (str): name of the file where to export the figure
        """

        logger.info('\n --> Loss Plot')

        color_plot = ['red', 'blue', 'green']
        labels = ['Train', 'Valid', 'Test']

        fig, ax = plt.subplots()
        for ik, name in enumerate(self.losses):
            plt.plot(np.array(self.losses[name]),
                     c = color_plot[ik],
                     label = labels[ik])

        legend = ax.legend(loc='upper left')
        ax.set_xlabel('Epoch')
        ax.set_ylabel('Losses')

        fig.savefig(figname)
        plt.close()

        grp = self.f5.create_group('/losses/')
        grp.attrs['type'] = 'losses'
        for k, v in self.losses.items():
            grp.create_dataset(k, data=v)

    def _export_metrics(self, metricname):

        logger.info(f'\n --> {metricname.upper()} Plot')

        color_plot = ['red', 'blue', 'green']
        labels = ['Train', 'Valid', 'Test']

        data = self.classmetrics[metricname]
        fig, ax = plt.subplots()
        for ik, name in enumerate(data):
            plt.plot(np.array(data[name]), c=color_plot[ik], label=labels[ik])

        legend = ax.legend(loc='upper left')
        ax.set_xlabel('Epoch')
        ax.set_ylabel(metricname.upper())

        figname = os.path.join(self.outdir, metricname + '.png')
        fig.savefig(figname)
        plt.close()

        grp = self.f5.create_group(metricname)
        grp.attrs['type'] = metricname
        for k, v in data.items():
            grp.create_dataset(k, data=v)

    def _plot_scatter_reg(self, figname):
        """Plot a scatter plots of predictions VS targets.

        Useful to visualize the performance of the training algorithm

        Args:
            figname (str): filename
        """

        # abort if we don't want to plot
        if self.plot is False:
            return

        logger.info(f'\n  --> Scatter Plot : {figname}')

        color_plot = {'train': 'red', 'valid': 'blue', 'test': 'green'}
        labels = ['train', 'valid', 'test']

        fig, ax = plt.subplots()

        xvalues = np.array([])
        yvalues = np.array([])

        for l in labels:

            if l in self.data:

                targ = self.data[l]['targets'].flatten()
                out = self.data[l]['outputs'].flatten()

                xvalues = np.append(xvalues, targ)
                yvalues = np.append(yvalues, out)

                ax.scatter(targ, out, c=color_plot[l], label=l)

        legend = ax.legend(loc='upper left')
        ax.set_xlabel('Targets')
        ax.set_ylabel('Predictions')

        values = np.append(xvalues, yvalues)
        border = 0.1 * (values.max() - values.min())
        ax.plot([values.min() - border, values.max() + border],
                [values.min() - border, values.max() + border])

        fig.savefig(figname)
        plt.close()

    def _plot_boxplot_class(self, figname):
        """Plot a boxplot of predictions VS targets.

        It is only usefull in classification tasks.

        Args:
            figname (str): filename
        """

        # abort if we don't want to plot
        if not self.plot:
            return

        logger.info(f'\n  --> Box Plot : {figname}')

        color_plot = {'train': 'red', 'valid': 'blue', 'test': 'green'}
        labels = ['train', 'valid', 'test']

        nwin = len(self.data)

        fig, ax = plt.subplots(1, nwin, sharey=True, squeeze=False)

        iwin = 0
        for l in labels:

            if l in self.data:

                tar = self.data[l]['targets']
                out = self.data[l]['outputs']

                data = [[], []]
                confusion = [[0, 0], [0, 0]]
                for pts, t in zip(out, tar):
                    r = F.softmax(torch.FloatTensor(pts), dim=0).data.numpy()
                    data[t].append(r[1])
                    confusion[t][bool(r[1] > 0.5)] += 1

                #print("  {:5s}: {:s}".format(l,str(confusion)))

                ax[0, iwin].boxplot(data)
                ax[0, iwin].set_xlabel(l)
                ax[0, iwin].set_xticklabels(['0', '1'])
                iwin += 1

        fig.savefig(figname, bbox_inches='tight')
        plt.close()

    def plot_hit_rate(self, figname):
        """Plot the hit rate of the different training/valid/test sets.

        The hit rate is defined as:
            The percentage of positive(near-native) decoys that are
            included among the top m decoys.

        Args:
            figname (str): filename for the plot
            irmsd_thr (float, optional): threshold for 'good' models
        """
        if self.plot is False:
            return

        logger.info(f'\n  --> Hitrate plot: {figname}\n')

        color_plot = {'train': 'red', 'valid': 'blue', 'test': 'green'}
        labels = ['train', 'valid', 'test']

        fig, ax = plt.subplots()
        for l in labels:
            if l in self.data:
                if 'hit' in self.data[l]:
                    hitrate = rankingMetrics.hitrate(self.data[l]['hit'])
                    m = len(hitrate)
                    x = np.linspace(0, 100, m)
                    plt.plot(x, hitrate, c=color_plot[l], label=f"{l} M={m}")
        legend = ax.legend(loc='upper left')
        ax.set_xlabel('Top M (%)')
        ax.set_ylabel('Hit Rate')

        fmt = '%.0f%%'
        xticks = mtick.FormatStrFormatter(fmt)
        ax.xaxis.set_major_formatter(xticks)

        fig.savefig(figname)
        plt.close()

    def _compute_hitrate(self, irmsd_thr=4.0):

        labels = ['train', 'valid', 'test']
        self.hitrate = {}

        # get the target ordering
        inverse = self.data_set.target_ordering == 'lower'
        if self.task == 'class':
            inverse = False

        for l in labels:

            if l in self.data:

                # get the target values
                out = self.data[l]['outputs']

                # get the irmsd
                irmsd = []
                for fname, mol in self.data[l]['mol']:

                    f5 = h5py.File(fname, 'r')
                    irmsd.append(f5[mol + '/targets/IRMSD'][()])
                    f5.close()

                # sort the data
                if self.task == 'class':
                    out = F.softmax(torch.FloatTensor(out),
                                    dim=1).data.numpy()[:, 1]
                ind_sort = np.argsort(out)

                if not inverse:
                    ind_sort = ind_sort[::-1]

                # get the irmsd of the recommendation
                irmsd = np.array(irmsd)[ind_sort]

                # make a binary list out of that
                binary_recomendation = (irmsd <= irmsd_thr).astype('int')

                # number of recommended hit
                npos = np.sum(binary_recomendation)
                if npos == 0:
                    npos = len(irmsd)
                    warnings.warn(
                        f'Non positive decoys found in {l} for hitrate plot')

                # get the hitrate
                self.data[l]['hitrate'] = rankingMetrics.hitrate(
                    binary_recomendation, npos)
                self.data[l]['relevance'] = binary_recomendation

    def _get_relevance(self, data, irmsd_thr=4.0):

        # get the target ordering
        inverse = self.data_set.target_ordering == 'lower'
        if self.task == 'class':
            inverse = False

        # get the target values
        out = data['outputs']

        # get the irmsd
        irmsd = []
        for fname, mol in data['mol']:

            f5 = h5py.File(fname, 'r')
            irmsd.append(f5[mol + '/targets/IRMSD'][()])
            f5.close()

        # sort the data
        if self.task == 'class':
            out = F.softmax(torch.FloatTensor(out), dim=1).data.numpy()[:, 1]
        ind_sort = np.argsort(out)

        if not inverse:
            ind_sort = ind_sort[::-1]

        # get the irmsd of the recommendation
        irmsd = np.array(irmsd)[ind_sort]

        # make a binary list out of that
        return (irmsd <= irmsd_thr).astype('int')

    def _get_classmetrics(self, data, metricname):

        # get predctions
        pred = self._get_binclass_prediction(data)

        # get real targets
        targets = data['targets']

        # get metric values
        if metricname == 'acc':
            return classMetrics.accuracy(pred, targets)
        elif metricname == 'tpr':
            return classMetrics.sensitivity(pred, targets)
        elif metricname == 'tnr':
            return classMetrics.specificity(pred, targets)
        elif metricname == 'ppv':
            return classMetrics.precision(pred, targets)
        elif metricname == 'f1':
            return classMetrics.F1(pred, targets)
        else:
            return None

    @staticmethod
    def _get_binclass_prediction(data):

        out = data['outputs']
        probility = F.softmax(torch.FloatTensor(out), dim=1).data.numpy()
        pred = probility[:, 0] <= probility[:, 1]
        return pred.astype(int)

    def _export_epoch_hdf5(self, epoch, data):
        """Export the epoch data to the hdf5 file.

        Export the data of a given epoch in train/valid/test group.
        In each group are stored the predcited values (outputs),
        ground truth (targets) and molecule name (mol).

        Args:
            epoch (int): index of the epoch
            data (dict): data of the epoch
        """

        # create a group
        grp_name = 'epoch_%04d' % epoch
        grp = self.f5.create_group(grp_name)

        # create attribute for DeepXplroer
        grp.attrs['type'] = 'epoch'
        grp.attrs['task'] = self.task

        # loop over the pass_type : train/valid/test
        for pass_type, pass_data in data.items():

            # we don't want to breack the process in case of issue
            try:

                # create subgroup for the pass
                sg = grp.create_group(pass_type)

                # loop over the data : target/output/molname
                for data_name, data_value in pass_data.items():

                    # mol name is a bit different
                    # since there are strings
                    if data_name == 'mol':
                        string_dt = h5py.special_dtype(vlen=str)
                        sg.create_dataset(
                            data_name, data=data_value, dtype=string_dt)

                    # output/target values
                    else:
                        sg.create_dataset(data_name, data=data_value)

            except TypeError:
                logger.exception("Error in export epoch to hdf5")<|MERGE_RESOLUTION|>--- conflicted
+++ resolved
@@ -38,19 +38,11 @@
         """Train a Convolutional Neural Network for DeepRank.
 
         Args:
-<<<<<<< HEAD
-            data_set (deeprank.DataSet or str): Data set used for
-                training or testing.
-                - deeprank.DataSet for training;
-                - str (e.g. 'xxx.hdf5') for testing when pretrained
-                    model is loaded.
-=======
             data_set (deeprank.DataSet or list(str)): Data set used for
                 training or testing.
                 - deeprank.DataSet for training;
                 - str or list(str), e.g. 'x.hdf5', ['x1.hdf5', 'x2.hdf5'],
                     for testing when pretrained model is loaded.
->>>>>>> 5bc7968d
 
             model (nn.Module): Definition of the NN to use.
                 Must subclass nn.Module.
@@ -89,20 +81,12 @@
             ValueError: if task is not recognized
 
         Examples:
-<<<<<<< HEAD
-            >>> # create the network
-=======
             Train models:
             >>> data_set = Dataset(...)
->>>>>>> 5bc7968d
             >>> model = NeuralNet(data_set, cnn,
             ...                   model_type='3d', task='reg',
             ...                   plot=True, save_hitrate=True,
             ...                   outdir='./out/')
-<<<<<<< HEAD
-            >>> # start the training
-=======
->>>>>>> 5bc7968d
             >>> model.train(nepoch = 50, divide_trainset=0.8,
             ...             train_batch_size = 5, num_workers=0)
 
