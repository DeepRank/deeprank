--- conflicted
+++ resolved
@@ -136,10 +136,6 @@
             if config.PATH_PSSM_SOURCE is None:
                 raise ValueError(
                     'You must provide "pssm_source" to compute PSSM features.')
-<<<<<<< HEAD
-
-=======
->>>>>>> 6375c885
 
         # get all the conformation path
         for src in self.pdb_source:
