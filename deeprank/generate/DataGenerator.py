import importlib
import copy
import os
import re
import sys
import warnings
from collections import OrderedDict

import h5py
import numpy as np

import deeprank
from deeprank import config
from deeprank.config import logger
from deeprank.generate import GridTools as gt
import pdb2sql
from pdb2sql.align import align as align_along_axis
from pdb2sql.align import align_interface

try:
    from tqdm import tqdm
except ImportError:
    def tqdm(x):
        return x

try:
    from pycuda import driver, compiler, gpuarray, tools
    import pycuda.autoinit
except ImportError:
    pass


def _printif(string, cond): return print(string) if cond else None


class DataGenerator(object):

    def __init__(self, chain1, chain2,
                 pdb_select=None, pdb_source=None,
                 pdb_native=None, pssm_source=None, align=None,
                 compute_targets=None, compute_features=None,
                 data_augmentation=None, hdf5='database.h5',
                 mpi_comm=None):
        """Generate the data (features/targets/maps) required for deeprank.

        Args:
            chain1 (str): First chain ID
            chain2 (str): Second chain ID
            pdb_select (list(str), optional): List of individual conformation for mapping
            pdb_source (list(str), optional): List of folders where to find the pdbs for mapping
            pdb_native (list(str), optional): List of folders where to find the native comformations,
                nust set it if having targets to compute in parameter "compute_targets".
            pssm_source (list(str), optional): List of folders where to find the PSSM files
            align (dict, optional): Dicitionary to align the compexes,
                                    e.g. align = {"selection":{"chainID":["A","B"]},"axis":"z"}}
                                    e.g. align = {"selection":"interface","plane":"xy"}
                                    if "selection" is not specified the entire complex is used for alignement
            compute_targets (list(str), optional): List of python files computing the targets,
                "pdb_native" must be set if having targets to compute.
            compute_features (list(str), optional): List of python files computing the features
            data_augmentation (int, optional): Number of rotation performed one each complex
            hdf5 (str, optional): name of the hdf5 file where the data is saved, default to 'database.h5'
            mpi_comm (MPI_COMM) : MPI COMMUNICATOR

        Raises:
            NotADirectoryError: if the source are not found

        Example :

        >>> from deeprank.generate import *
        >>> # sources to assemble the data base
        >>> pdb_source     = ['./1AK4/decoys/']
        >>> pdb_native     = ['./1AK4/native/']
        >>> h5file = '1ak4.hdf5'
        >>>
        >>> #init the data assembler
        >>> database = DataGenerator(chain1='A',
        >>>                          chain2='B',
        >>>                          pdb_source=pdb_source,
        >>>                          pdb_native=pdb_native,
        >>>                          data_augmentation=None,
        >>>                          compute_targets=['deeprank.targets.dockQ'],
        >>>                          compute_features=['deeprank.features.AtomicFeature',
        >>>                                            'deeprank.features.PSSM_IC',
        >>>                                            'deeprank.features.BSA'],
        >>>                          hdf5=h5file)
        """

        self.chain1 = chain1
        self.chain2 = chain2

        self.pdb_select = pdb_select or []
        self.pdb_source = pdb_source or []
        self.pdb_native = pdb_native or []
        self.pssm_source = pssm_source
        self.align = align

        if self.pssm_source is not None:
            config.PATH_PSSM_SOURCE = self.pssm_source

        self.compute_targets = compute_targets
        self.compute_features = compute_features

        self.data_augmentation = data_augmentation

        self.hdf5 = hdf5

        self.mpi_comm = mpi_comm

        # set helper attributes
        self.all_pdb = []
        self.all_native = []
        self.pdb_path = []

        self.feature_error = []
        self.grid_error = []
        self.map_error = []

        self.logger = logger

        # handle the pdb_select
        if not isinstance(self.pdb_select, list):
            self.pdb_select = [self.pdb_select]

        # handle the sources
        if not isinstance(self.pdb_source, list):
            self.pdb_source = [self.pdb_source]

        # handle pssm source
        pssm_features = ('deeprank.features.FullPSSM',
                         'deeprank.features.PSSM_IC')
        if self.compute_features and \
                set.intersection(set(pssm_features), set(self.compute_features)):
            if config.PATH_PSSM_SOURCE is None:
                raise ValueError(
                    'You must provide "pssm_source" to compute PSSM features.')

        # get all the conformation path
        for src in self.pdb_source:
            if os.path.isdir(src):
                self.all_pdb += [os.path.join(src, fname)
                                 for fname in os.listdir(src) if fname.endswith('.pdb')]
            elif os.path.isfile(src):
                self.all_pdb.append(src)

        # handle the native
        if not isinstance(self.pdb_native, list):
            self.pdb_native = [self.pdb_native]

        for src in self.pdb_native:
            if os.path.isdir(src):
                self.all_native += [os.path.join(src, fname)
                                    for fname in os.listdir(src)]
            if os.path.isfile(src):
                self.all_native.append(src)

        # filter the cplx if required
        if self.pdb_select:
            for i in self.pdb_select:
                self.pdb_path += list(filter(lambda x: i in x,
                                             self.all_pdb))
        else:
            self.pdb_path = self.all_pdb

# ====================================================================================
#
#       CREATE THE DATABASE ALL AT ONCE IF ALL OPTIONS ARE GIVEN
#
# ====================================================================================

    def create_database(
            self,
            verbose=False,
            remove_error=True,
            prog_bar=False,
            contact_distance=8.5,
            random_seed=None):
        """Create the hdf5 file architecture and compute the features/targets.

        Args:
            verbose (bool, optional): Print creation details
            remove_error (bool, optional): remove the groups that errored
            prog_bar (bool, optional): use tqdm
            contact_distance (float): contact distance cutoff, defaults to 8.5Å
            random_seed (int): random seed for getting rotation axis and angle

        Raises:
            ValueError: If creation of the group errored.

        Example :

        >>> # sources to assemble the data base
        >>> pdb_source     = ['./1AK4/decoys/']
        >>> pdb_native     = ['./1AK4/native/']
        >>> h5file = '1ak4.hdf5'
        >>>
        >>> #init the data assembler
        >>> database = DataGenerator(pdb_source=pdb_source,pdb_native=pdb_native,data_augmentation=None,
        >>>                          compute_targets  = ['deeprank.targets.dockQ'],
        >>>                          compute_features = ['deeprank.features.AtomicFeature',
        >>>                                              'deeprank.features.PSSM_IC',
        >>>                                              'deeprank.features.BSA'],
        >>>                          hdf5=h5file)
        >>>
        >>> #create new files
        >>> database.create_database(prog_bar=True)
        """
        # check decoy pdb files
        if not self.pdb_path:
            raise ValueError(f"Decoy pdb files not found. Check class "
                             f"parameters 'pdb_source' and 'pdb_select'.")

        # deals with the parallelization
        self.local_pdbs = self.pdb_path

        if self.mpi_comm is not None:
            rank = self.mpi_comm.Get_rank()
            size = self.mpi_comm.Get_size()
        else:
            size = 1

        if size > 1:
            if rank == 0:
                pdbs = [self.pdb_path[i::size] for i in range(size)]
                self.local_pdbs = pdbs[0]
                # send to other procs
                for iP in range(1, size):
                    self.mpi_comm.send(pdbs[iP], dest=iP, tag=11)
            else:
                # receive procs
                self.local_pdbs = self.mpi_comm.recv(source=0, tag=11)
            # change hdf5 name
            h5path, h5name = os.path.split(self.hdf5)
            self.hdf5 = os.path.join(h5path, f"{rank:03d}_{h5name}")

        # open the file
        self.f5 = h5py.File(self.hdf5, 'w')

        # set metadata to hdf5 file
        self.f5.attrs['DeepRank_version'] = deeprank.__version__
        self.f5.attrs['pdb_source'] = [
            os.path.abspath(f) for f in self.pdb_source]
        self.f5.attrs['pdb_native'] = [
            os.path.abspath(f) for f in self.pdb_native]
        self.f5.attrs['pssm_source'] = os.path.abspath(
            self.pssm_source)
        if self.compute_features is not None:
            self.f5.attrs['features'] = self.compute_features
        if self.compute_targets is not None:
            self.f5.attrs['targets'] = self.compute_targets

        ##################################################
        # Start generating HDF5 database
        ##################################################
        self.logger.info(
            f'\n# Start creating HDF5 database: {self.hdf5}')

        # get the local progress bar
        desc = '{:25s}'.format('Creating database')
        cplx_tqdm = tqdm(self.local_pdbs, desc=desc,
                         disable=not prog_bar)

        for cplx in cplx_tqdm:

            cplx_tqdm.set_postfix(mol=os.path.basename(cplx))
            self.logger.info(f'\nProcessing PDB file: {cplx}')

            # names of the molecule
            mol_name = os.path.splitext(os.path.basename(cplx))[0]
            mol_aug_name_list = []

            try:

                ################################################
                #   get the pdbs of the conformation and its ref
                #   for the original data (not augmetned one)
                ################################################

                if verbose:
                    self.logger.info(
                        f'\nMolecule: {mol_name}.'
                        f'\nStart generating top HDF5 group "{mol_name}"...'
                        f'\n{"":4s}Reading PDB data into database...')

                # get the bare name of the molecule
                # and define the name of the native
                # i.e. 1AK4_100w -> 1AK4
                bare_mol_name = mol_name.split('_')[0]
                ref_name = bare_mol_name + '.pdb'

                # check if we have a decoy or native
                # and find the reference
                if mol_name == bare_mol_name:
                    ref = cplx
                else:
                    if len(self.all_native) > 0:
                        ref = list(
                            filter(lambda x: ref_name in x, self.all_native))
                        if len(ref) == 0:
                            raise ValueError('Native not found')
                        else:
                            if len(ref) > 1:
                                warnings.warn(
                                    f'Multiple native reference found, here used {ref[0]}')
                            ref = ref[0]
                        if ref == '':
                            ref = None
                    else:
                        ref = None

                # crete a subgroup for the molecule
                molgrp = self.f5.require_group(mol_name)
                molgrp.attrs['type'] = 'molecule'

                # add the ref and the complex
                self._add_pdb(molgrp, cplx, 'complex')
                if ref is not None:
                    self._add_pdb(molgrp, ref, 'native')

                if verbose:
                    self.logger.info(
                        f'{"":4s}Generated subgroup "complex"'
                        f' to store pdb data of the current model.')
                    if ref:
                        self.logger.info(
                            f'{"":4s}Generated subgroup "native"'
                            f' to store pdb data of the reference molecule.')

                ################################################
                #   add the features
                ################################################
                feature_error_flag = False  # when False: success; when True: failed

                if self.compute_features is not None:
                    if verbose:
                        self.logger.info(
                            f'{"":4s}Calculating features...')

                    molgrp.require_group('features')
                    molgrp.require_group('features_raw')

                    feature_error_flag = self._compute_features(self.compute_features,
                                                                molgrp['complex'][(
                                                                )],
                                                                molgrp['features'],
                                                                molgrp['features_raw'],
                                                                self.chain1,
                                                                self.chain2,
                                                                self.logger)
                    if feature_error_flag:
                        self.feature_error += [mol_name]
                        # ignore the targets/grid/augmentation computation
                        # and directly go to next molecule. Remove errored
                        # molecule later.
                        # Otherwise, keep computing and report errored mol.
                        if remove_error:
                            continue

                    if verbose:
                        if not feature_error_flag or not remove_error:
                            self.logger.info(
                                f'\n{"":4s}Generated subgroup "features"'
                                f' to store xyz-based feature values.'
                                f'{"":4s}Generated subgroup "features_raw"'
                                f' to store human read feature values')

                ################################################
                #   add the targets
                ################################################
                if self.compute_targets is not None:
                    if verbose:
                        self.logger.info(
                            f'{"":4s}Calculating targets...')

                    molgrp.require_group('targets')

                    self._compute_targets(self.compute_targets,
                                          molgrp['complex'][()],
                                          molgrp['targets'])

                    if verbose:
                        self.logger.info(
                            f'{"":4s}Generated subgroup "targets" '
                            f'to store targets, such as BIN_CLASS, dockQ, etc.')

                ################################################
                #   add the box center
                ################################################
                if verbose:
                    self.logger.info(
                        f'{"":4s}Calculating grid box center...')

                grid_error_flag = False
                molgrp.require_group('grid_points')

                try:
                    center = self._get_grid_center(
                        molgrp['complex'][()], contact_distance)
                    molgrp['grid_points'].create_dataset(
                        'center', data=center)
                    if verbose:
                        self.logger.info(
                            f'{"":4s}Generated subgroup "grid_points"'
                            f' to store grid box center.')
                except ValueError as ex:
                    grid_error_flag = True
                    self.grid_error += [mol_name]
                    self.logger.exception(ex)
                    if remove_error:
                        continue

                ################################################
                #   DATA AUGMENTATION
                ################################################

                # GET ALL THE NAMES
                if self.data_augmentation is not None:
                    mol_aug_name_list = [
                        mol_name +
                        '_r%03d' %
                        (idir +
                         1) for idir in range(
                            self.data_augmentation)]
                else:
                    mol_aug_name_list = []

                if verbose and mol_aug_name_list:
                    self.logger.info(
                        f'{"":2s}Start augmenting data'
                        f' with {self.data_augmentation} times...')

                # loop over the complexes
                for mol_aug_name in mol_aug_name_list:

                    # crete a subgroup for the molecule
                    molgrp = self.f5.require_group(mol_aug_name)
                    molgrp.attrs['type'] = 'molecule'

                    # copy the ref into it
                    if ref is not None:
                        self._add_pdb(molgrp, ref, 'native')

                    # get the rotation axis and angle
                    if self.align is None:
                        axis, angle = pdb2sql.transform.get_rot_axis_angle(
                            random_seed)
                    else:
                        axis, angle = self._get_aligned_rotation_axis_angle(random_seed,
                                                                            self.align)

                    # create the new pdb and get molecule center
                    # molecule center is the origin of rotation)
                    mol_center = self._add_aug_pdb(
                        molgrp, cplx, 'complex', axis, angle)

                    # copy the targets/features
                    if 'targets' in self.f5[mol_name]:
                        self.f5.copy(mol_name + '/targets/', molgrp)
                    self.f5.copy(mol_name + '/features/', molgrp)

                    # rotate the feature
                    self._rotate_feature(
                        molgrp, axis, angle, mol_center)

                    # grid center used to create grid box
                    molgrp.require_group('grid_points')
                    center = pdb2sql.transform.rot_xyz_around_axis(
                        self.f5[mol_name + '/grid_points/center'],
                        axis, angle, mol_center)

                    molgrp['grid_points'].create_dataset(
                        'center', data=center)

                    # store the rotation axis/angl/center as attriutes
                    # in case we need them later
                    molgrp.attrs['axis'] = axis
                    molgrp.attrs['angle'] = angle
                    molgrp.attrs['center'] = mol_center

                # cache aug mols if original mol has errored features
                if feature_error_flag:
                    self.feature_error += mol_aug_name_list
                if grid_error_flag:
                    self.grid_error += mol_aug_name_list

                if verbose and mol_aug_name_list:
                    self.logger.info(
                        f'{"":2s}Completed data augmentation'
                        f' and generated top HDF5 groups, e.g. {mol_aug_name}.')

                ################################################
                # Successul message
                ################################################
                if verbose:
                    self.logger.info(
                        f'\nSuccessfully generated top HDF5 group "{mol_name}".\n')

            # all other errors
            except BaseException:
                raise

        ##################################################
        # Post processing
        ##################################################
        #  Remove errored molecules
        errored_mol = list(set(self.feature_error + self.grid_error))
        if errored_mol:
            if remove_error:
                for mol in errored_mol:
                    del self.f5[mol]
                if self.feature_error:
                    self.logger.info(
                        f'Molecules with errored features are removed:'
                        f'\n{self.feature_error}')
                if self.grid_error:
                    self.logger.info(
                        f'Molecules with errored grid points are removed:'
                        f'\n{self.grid_error}')
            else:
                if self.feature_error:
                    self.logger.warning(
                        f'The following molecules have errored features:'
                        f'\n{self.feature_error}')
                if self.grid_error:
                    self.logger.warning(
                        f'The following molecules have errored grid points:'
                        f'\n{self.grid_error}')

        # close the file
        self.f5.close()
        self.logger.info(
            f'\n# Successfully created database: {self.hdf5}\n')

    def aug_data(self, augmentation, keep_existing_aug=True, random_seed=None):
        """Augment exiting original PDB data and features.

        Args:
            augmentation(int): Times of augmentation
            keep_existing_aug (bool, optional): Keep existing augmentated data.
                If False, existing aug will be removed. Defaults to True.

        Examples:
            >>> database = DataGenerator(h5='database.h5')
            >>> database.aug_data(augmentation=3, append=True)
            >>> grid_info = {
            >>>     'number_of_points' : [30,30,30],
            >>>     'resolution' : [1.,1.,1.],
            >>>     'atomic_densities' : {'C':1.7, 'N':1.55, 'O':1.52, 'S':1.8},
            >>>     }
            >>> database.map_features(grid_info)
        """

        # check if file exists
        if not os.path.isfile(self.hdf5):
            raise FileNotFoundError(
                'File %s does not exists' % self.hdf5)

        # get the folder names
        f5 = h5py.File(self.hdf5, 'a')
        fnames = f5.keys()

        # get the non rotated ones
        fnames_original = list(
            filter(lambda x: not re.search(r'_r\d+$', x), fnames))

        # get the rotated ones
        fnames_augmented = list(
            filter(lambda x: re.search(r'_r\d+$', x), fnames))

        aug_id_start = 0
        if keep_existing_aug:
            exiting_augs = list(
                filter(lambda x: re.search(fnames_original[0] + r'_r\d+$', x), fnames_augmented))
            aug_id_start += len(exiting_augs)
        else:
            for i in fnames_augmented:
                del f5[i]

        self.logger.info(
            f'{"":s}\n# Start augmenting data'
            f' with {augmentation} times...')

        # GET ALL THE NAMES
        for mol_name in fnames_original:
            mol_aug_name_list = [
                mol_name + '_r%03d' % (idir + 1) for idir in
                range(aug_id_start, aug_id_start + augmentation)]

            # loop over the complexes
            for mol_aug_name in mol_aug_name_list:

                # crete a subgroup for the molecule
                molgrp = f5.require_group(mol_aug_name)
                molgrp.attrs['type'] = 'molecule'

                # copy the ref into it
                if 'native' in f5[mol_name]:
                    f5.copy(mol_name + '/native', molgrp)

                # get the rotation axis and angle
                if self.align is None:
                    axis, angle = pdb2sql.transform.get_rot_axis_angle(
                        random_seed)
                else:
                    axis, angle = self._get_aligned_rotation_axis_angle(random_seed,
                                                                        self.align)

                # create the new pdb and get molecule center
                # molecule center is the origin of rotation)
                mol_center = self._add_aug_pdb(
                    molgrp, f5[mol_name + '/complex'][()], 'complex', axis, angle)

                # copy the targets/features
                if 'targets' in f5[mol_name]:
                    f5.copy(mol_name + '/targets/', molgrp)
                f5.copy(mol_name + '/features/', molgrp)

                # rotate the feature
                self._rotate_feature(molgrp, axis, angle, mol_center)

                # grid center used to create grid box
                molgrp.require_group('grid_points')
                center = pdb2sql.transform.rot_xyz_around_axis(
                    f5[mol_name + '/grid_points/center'],
                    axis, angle, mol_center)

                molgrp['grid_points'].create_dataset(
                    'center', data=center)

                # store the rotation axis/angl/center as attriutes
                # in case we need them later
                molgrp.attrs['axis'] = axis
                molgrp.attrs['angle'] = angle
                molgrp.attrs['center'] = mol_center
        f5.close()
        self.logger.info(
            f'\n# Successfully augmented data in {self.hdf5}')

# ====================================================================================
#
#       ADD FEATURES TO AN EXISTING DATASET
#
# ====================================================================================

    def add_feature(self, remove_error=True, prog_bar=True):
        """Add a feature to an existing hdf5 file.

        Args:
            remove_error (bool): remove errored molecule
            prog_bar (bool, optional): use tqdm

        Example:

        >>> h5file = '1ak4.hdf5'
        >>>
        >>> #init the data assembler
        >>> database = DataGenerator(compute_features  = ['deeprank.features.ResidueDensity'],
        >>>                          hdf5=h5file)
        >>>
        >>> database.add_feature(remove_error=True, prog_bar=True)
        """

        # check if file exists
        if not os.path.isfile(self.hdf5):
            raise FileNotFoundError(
                'File %s does not exists' % self.hdf5)

        # get the folder names
        f5 = h5py.File(self.hdf5, 'a')
        fnames = f5.keys()

        # get the non rotated ones
        fnames_original = list(
            filter(lambda x: not re.search(r'_r\d+$', x), fnames))

        # get the rotated ones
        fnames_augmented = list(
            filter(lambda x: re.search(r'_r\d+$', x), fnames))

        # check feature_error
        if not self.feature_error:
            self.feature_error = []

        # computes the features of the original
        desc = '{:25s}'.format('Add features')
        for cplx_name in tqdm(
                fnames_original,
                desc=desc,
                ncols=100,
                disable=not prog_bar):

            # molgrp
            molgrp = f5[cplx_name]

            error_flag = False
            if self.compute_features is not None:

                # the internal features
                molgrp.require_group('features')
                molgrp.require_group('features_raw')

                error_flag = self._compute_features(self.compute_features,
                                                    molgrp['complex'][()],
                                                    molgrp['features'],
                                                    molgrp['features_raw'],
                                                    self.chain1,
                                                    self.chain2,
                                                    self.logger)

                if error_flag:
                    self.feature_error += [cplx_name]

        # copy the data from the original to the augmented
        for cplx_name in fnames_augmented:

            # group of the molecule
            aug_molgrp = f5[cplx_name]

            # get the source group
            mol_name = re.split(r'_r\d+', molgrp.name)[0]
            src_molgrp = f5[mol_name]

            # get the rotation parameters
            axis = aug_molgrp.attrs['axis']
            angle = aug_molgrp.attrs['angle']
            center = aug_molgrp.attrs['center']

            # copy the features to the augmented
            for k in molgrp['features']:
                if k not in aug_molgrp['features']:

                    # copy
                    data = src_molgrp['features/' + k][()]
                    aug_molgrp.require_group('features')
                    aug_molgrp.create_dataset(
                        "features/" + k, data=data)

                    # rotate
                    self._rotate_feature(
                        aug_molgrp, axis, angle, center, feat_name=[k])

        # find errored augmented molecules
        tmp_aug_error = []
        for mol in self.feature_error:
            tmp_aug_error += list(filter(lambda x: mol in x,
                                         fnames_augmented))
        self.feature_error += tmp_aug_error

        #  Remove errored molecules
        if self.feature_error:
            if remove_error:
                for mol in self.feature_error:
                    del f5[mol]
                self.logger.info(
                    f'Molecules with errored features are removed:\n'
                    f'{self.feature_error}')
            else:
                self.logger.warning(
                    f"The following molecules has errored features:\n"
                    f'{self.feature_error}')

        # close the file
        f5.close()

# ====================================================================================
#
#       ADD TARGETS TO AN EXISTING DATASET
#
# ====================================================================================

    def add_unique_target(self, targdict):
        """Add identical targets for all the complexes in the datafile.

        This is usefull if you want to add the binary class of all the complexes
        created from decoys or natives

        Args:
            targdict (dict): Example : {'DOCKQ':1.0}

        >>> database = DataGenerator(hdf5='1ak4.hdf5')
        >>> database.add_unique_target({'DOCKQ':1.0})
        """

        # check if file exists
        if not os.path.isfile(self.hdf5):
            raise FileNotFoundError(
                'File %s does not exists' % self.hdf5)

        f5 = h5py.File(self.hdf5, 'a')
        for mol in list(f5.keys()):
            targrp = f5[mol].require_group('targets')
            for name, value in targdict.items():
                targrp.create_dataset(name, data=np.array([value]))
        f5.close()

    def add_target(self, prog_bar=False):
        """Add a target to an existing hdf5 file.

        Args:
            prog_bar (bool, optional): Use tqdm

        Example :

        >>> h5file = '1ak4.hdf5'
        >>>
        >>> #init the data assembler
        >>> database = DataGenerator(compute_targets =['deeprank.targets.binary_class'],
        >>>                          hdf5=h5file)
        >>>
        >>> database.add_target(prog_bar=True)
        """

        # check if file exists
        if not os.path.isfile(self.hdf5):
            raise FileNotFoundError(
                'File %s does not exists' % self.hdf5)

        # name of the hdf5 file
        f5 = h5py.File(self.hdf5, 'a')

        # get the folder names
        fnames = f5.keys()

        # get the non rotated ones
        fnames_original = list(
            filter(lambda x: not re.search(r'_r\d+$', x), fnames))
        fnames_augmented = list(
            filter(lambda x: re.search(r'_r\d+$', x), fnames))

        # compute the targets  of the original
        desc = '{:25s}'.format('Add targets')

        for cplx_name in tqdm(fnames_original, desc=desc,
                              ncols=100, disable=not prog_bar):

            # group of the molecule
            molgrp = f5[cplx_name]

            # add the targets
            if self.compute_targets is not None:

                molgrp.require_group('targets')
                self._compute_targets(self.compute_targets,
                                      molgrp['complex'][()],
                                      molgrp['targets'])

        # copy the targets of the original to the rotated
        for cplx_name in fnames_augmented:

            # group of the molecule
            aug_molgrp = f5[cplx_name]

            # get the source group
            mol_name = re.split(r'_r\d+', molgrp.name)[0]
            src_molgrp = f5[mol_name]

            # copy the targets to the augmented
            for k in molgrp['targets']:
                if k not in aug_molgrp['targets']:
                    data = src_molgrp['targets/' + k][()]
                    aug_molgrp.require_group('targets')
                    aug_molgrp.create_dataset(
                        "targets/" + k, data=data)

        # close the file
        f5.close()

    def realign_complexes(self, align, compute_features=None, pssm_source=None):
        """Align all the complexes already present in the HDF5.

        Arguments:
            align {dict} -- alignement dictionary (see __init__)

        Keyword Arguments:
            compute_features {list} -- list of features to be computed
                                       if None computes the features specified in
                                       the attrs['features'] of the file (if present)
             pssm_source {str} -- path of the pssm files. If None the source specfied in
                                  the attrs['pssm_source'] will be used (if present) (default: {None})

        Raises:
            ValueError: If no PSSM detected

        Example :

        >>> database = DataGenerator(hdf5='1ak4.hdf5')
        >>> # if comute_features and pssm_source are not specified
        >>> # the values in hdf5.attrs['features'] and hdf5.attrs['pssm_source'] will be used
        >>> database.realign_complex(align={'axis':'x'},
        >>>                          compute_features['deeprank.features.X'],
        >>>                           pssm_source='./1ak4_pssm/')
        """

        f5 = h5py.File(self.hdf5, 'a')

        mol_names = f5.keys()
        self.logger.info(
            f'\n# Start aligning the HDF5 database: {self.hdf5}')

        # deal with the features
        if self.compute_features is None:
            if compute_features is None:
                if 'features' in f5.attrs:
                    self.compute_features = list(f5.attrs['features'])
            else:
                self.compute_features = compute_features

        # deal with the pssm source
        if self.pssm_source is not None:
            config.PATH_PSSM_SOURCE = self.pssm_source

        elif pssm_source is not None:
            config.PATH_PSSM_SOURCE = pssm_source

        elif 'pssm_source' in f5.attrs:
            config.PATH_PSSM_SOURCE = f5.attrs['pssm_source']
        else:
            raise ValueError('No pssm source detected')

        # loop over the complexes
        desc = '{:25s}'.format('Add features')
        for mol in tqdm(mol_names, desc=desc, ncols=100):

            # align the pdb
            molgrp = f5[mol]
            pdb = molgrp['complex'][()]

            sqldb = self._get_aligned_sqldb(pdb, align)
            data = sqldb.sql2pdb()

            data = np.array(data).astype('|S78')
            molgrp['complex'][...] = data

            # remove prexisting features
            old_dir = ['features', 'features_raw', 'mapped_features']
            for od in old_dir:
                if od in molgrp:
                    del molgrp[od]

            # the internal features
            molgrp.require_group('features')
            molgrp.require_group('features_raw')

            # compute features
            error_flag = self._compute_features(self.compute_features,
                                                molgrp['complex'][()],
                                                molgrp['features'],
                                                molgrp['features_raw'],
                                                self.chain1,
                                                self.chain2,
                                                self.logger)

        f5.close()

# ====================================================================================
#
#       PRECOMPUTE TEH GRID POINTS
#
# ====================================================================================

<<<<<<< HEAD
    @staticmethod
    def _get_grid_center(pdb, contact_distance):

        sqldb = pdb2sql.interface(pdb)

        contact_atoms = sqldb.get_contact_atoms(
            cutoff=contact_distance)
=======

    def _get_grid_center(self, pdb, contact_distance):

        sqldb = pdb2sql.interface(pdb)

        contact_atoms = sqldb.get_contact_atoms(cutoff=contact_distance,
            chain1=self.chain1, chain2=self.chain2)
>>>>>>> 66fd8667

        tmp = []
        for i in contact_atoms.values():
            tmp.extend(i)
        contact_atoms = list(set(tmp))

        center_contact = np.mean(
            np.array(sqldb.get('x,y,z', rowID=contact_atoms)), 0)

        sqldb._close()

        return center_contact

    def precompute_grid(self,
                        grid_info,
                        contact_distance=8.5,
                        prog_bar=False,
                        time=False,
                        try_sparse=True):

        # name of the hdf5 file
        f5 = h5py.File(self.hdf5, 'a')

        # check all the input PDB files
        mol_names = f5.keys()

        # get the local progress bar
        desc = '{:25s}'.format('Precompute grid points')
        mol_tqdm = tqdm(mol_names, desc=desc, disable=not prog_bar)

        if not prog_bar:
            print(desc, ':', self.hdf5)
            sys.stdout.flush()

        # loop over the data files
        for mol in mol_tqdm:

            mol_tqdm.set_postfix(mol=mol)

            # compute the data we want on the grid
            gt.GridTools(molgrp=f5[mol],
                         chain1=self.chain1,
                         chain2=self.chain2,
                         number_of_points=grid_info['number_of_points'],
                         resolution=grid_info['resolution'],
                         contact_distance=contact_distance,
                         time=time,
                         prog_bar=prog_bar,
                         try_sparse=try_sparse)

        f5.close()


# ====================================================================================
#
#       MAP THE FEATURES TO THE GRID
#
# ====================================================================================


    def map_features(self, grid_info={},
                     cuda=False, gpu_block=None,
                     cuda_kernel='/kernel_map.c',
                     cuda_func_name='gaussian',
                     try_sparse=True,
                     reset=False, use_tmpdir=False,
                     time=False,
                     prog_bar=True, grid_prog_bar=False,
                     remove_error=True):
        """Map the feature on a grid of points centered at the interface.

        If features to map are not given, they will be are automatically
        determined for each molecule. Otherwise, given features will be mapped
        for all molecules (i.e. existing mapped features will be recalculated).

        Args:
            grid_info (dict): Informaton for the grid.
                See deeprank.generate.GridTools.py for details.
            cuda (bool, optional): Use CUDA
            gpu_block (None, optional): GPU block size to be used
            cuda_kernel (str, optional): filename containing CUDA kernel
            cuda_func_name (str, optional): The name of the function in the kernel
            try_sparse (bool, optional): Try to save the grids as sparse format
            reset (bool, optional): remove grids if some are already present
            use_tmpdir (bool, optional): use a scratch directory
            time (bool, optional): time the mapping process
            prog_bar (bool, optional): use tqdm for each molecule
            grid_prog_bar (bool, optional): use tqdm for each grid
            remove_error (bool, optional): remove the data that errored

        Example :

        >>> #init the data assembler
        >>> database = DataGenerator(hdf5='1ak4.hdf5')
        >>>
        >>> # map the features
        >>> grid_info = {
        >>>     'number_of_points' : [30,30,30],
        >>>     'resolution' : [1.,1.,1.],
        >>>     'atomic_densities' : {'C':1.7, 'N':1.55, 'O':1.52, 'S':1.8},
        >>> }
        >>>
        >>> database.map_features(grid_info,try_sparse=True,time=False,prog_bar=True)
        """

        # default CUDA
        cuda_func = None
        cuda_atomic = None

        # disable CUDA when using MPI
        if self.mpi_comm is not None:
            if self.mpi_comm.Get_size() > 1:
                if cuda:
                    self.logger.warning(
                        'CUDA mapping disabled when using MPI')
                    cuda = False

        # name of the hdf5 file
        f5 = h5py.File(self.hdf5, 'a')

        # check all the input PDB files
        mol_names = f5.keys()

        if len(mol_names) == 0:
            f5.close()
            raise ValueError(f'No molecules found in {self.hdf5}.')

        ################################################################
        # Check grid_info
        ################################################################
        # fills in the grid data if not provided : default = NONE
        grid_info_ref = copy.deepcopy(grid_info)
        grinfo = ['number_of_points', 'resolution']
        for gr in grinfo:
            if gr not in grid_info:
                grid_info[gr] = None

        # by default we do not map atomic densities
        if 'atomic_densities' not in grid_info:
            grid_info['atomic_densities'] = None

        # fills in the features mode if somes are missing : default = IND
        modes = ['atomic_densities_mode', 'feature_mode']
        for m in modes:
            if m not in grid_info:
                grid_info[m] = 'ind'

        ################################################################
        #
        ################################################################
        # sanity check for cuda
        if cuda and gpu_block is None:  # pragma: no cover
            self.logger.info(
                f'GPU block automatically set to 8 x 8 x 8. '
                f'You can set block size with gpu_block=[n,m,k]')
            gpu_block = [8, 8, 8]

        # initialize cuda
        if cuda:  # pragma: no cover

            # compile cuda module
            npts = grid_info['number_of_points']
            res = grid_info['resolution']
            module = self._compile_cuda_kernel(cuda_kernel, npts, res)

            # get the cuda function for the atomic/residue feature
            cuda_func = self._get_cuda_function(
                module, cuda_func_name)

            # get the cuda function for the atomic densties
            cuda_atomic_name = 'atomic_densities'
            cuda_atomic = self._get_cuda_function(
                module, cuda_atomic_name)

        # get the local progress bar
        desc = '{:25s}'.format('Map Features')
        mol_tqdm = tqdm(mol_names, desc=desc, disable=not prog_bar)

        if not prog_bar:
            self.logger.info(f'{desc} : {self.hdf5}')

        # loop over the data files
        for mol in mol_tqdm:
            mol_tqdm.set_postfix(mol=mol)

            # Determine which feature to map
            # if feature not given, then determine it for each molecule
            if 'feature' not in grid_info_ref:
                # if we havent mapped anything yet or if we reset
                if 'mapped_features' not in list(f5[mol].keys()) or reset:
                    grid_info['feature'] = list(
                        f5[mol + '/features'].keys())

                # if we have already mapped stuff
                elif 'mapped_features' in list(f5[mol].keys()):

                    # feature name
                    all_feat = list(f5[mol + '/features'].keys())

                    # feature already mapped
                    mapped_feat = list(
                        f5[mol + '/mapped_features/Feature_ind'].keys())

                    # we select only the feture that were not mapped yet
                    grid_info['feature'] = []
                    for feat_name in all_feat:
                        if not any(map(lambda x: x.startswith(feat_name + '_'),
                                       mapped_feat)):
                            grid_info['feature'].append(feat_name)

            try:
                # compute the data we want on the grid
                gt.GridTools(
                    molgrp=f5[mol],
                    chain1=self.chain1,
                    chain2=self.chain2,
                    number_of_points=grid_info['number_of_points'],
                    resolution=grid_info['resolution'],
                    atomic_densities=grid_info['atomic_densities'],
                    atomic_densities_mode=grid_info['atomic_densities_mode'],
                    feature=grid_info['feature'],
                    feature_mode=grid_info['feature_mode'],
                    cuda=cuda,
                    gpu_block=gpu_block,
                    cuda_func=cuda_func,
                    cuda_atomic=cuda_atomic,
                    time=time,
                    prog_bar=grid_prog_bar,
                    try_sparse=try_sparse)

            except BaseException:
                self.map_error.append(mol)
                self.logger.exception(
                    f'Error during the mapping of {mol}')

        # remove the molecule with issues
        if self.map_error:
            if remove_error:
                for mol in self.map_error:
                    del f5[mol]
                self.logger.warning(
                    f"Molecules with errored feature mapping are removed:\n"
                    f"{self.map_error}")
            else:
                self.logger.warning(
                    f"The following moleclues have errored feature mapping:\n"
                    f"{self.map_error}")

        # close he hdf5 file
        f5.close()

# ====================================================================================
#
#       REMOVE DATA FROM THE DATA SET
#
# ====================================================================================

    def remove(self, feature=True, pdb=True, points=True, grid=False):
        """Remove data from the data set.

        Equivalent to the cleandata command line tool. Once the data has been
        removed from the file it is impossible to add new features/targets

        Args:
            feature (bool, optional): Remove the features
            pdb (bool, optional): Remove the pdbs
            points (bool, optional): remove teh grid points
            grid (bool, optional): remove the maps
        """

        self.logger.debug('Remove features')

        # name of the hdf5 file
        f5 = h5py.File(self.hdf5, 'a')

        # get the folder names
        mol_names = f5.keys()

        for name in mol_names:

            mol_grp = f5[name]

            if feature and 'features' in mol_grp:
                del mol_grp['features']
                del mol_grp['features_raw']
            if pdb and 'complex' in mol_grp and 'native' in mol_grp:
                del mol_grp['complex']
                del mol_grp['native']
            if points and 'grid_points' in mol_grp:
                del mol_grp['grid_points']
            if grid and 'mapped_features' in mol_grp:
                del mol_grp['mapped_features']

        f5.close()

        # reclaim the space
        os.system('h5repack %s _tmp.h5py' % self.hdf5)
        os.system('mv _tmp.h5py %s' % self.hdf5)


# ====================================================================================
#
#       Simply tune or test the kernel
#
# ====================================================================================


    def _tune_cuda_kernel(self, grid_info, cuda_kernel='kernel_map.c', func='gaussian'):  # pragma: no cover
        """Tune the CUDA kernel using the kernel tuner
        http://benvanwerkhoven.github.io/kernel_tuner/

        Args:
            grid_info (dict): information for the grid definition
            cuda_kernel (str, optional): file containing the kernel
            func (str, optional): function in the kernel to be used

        Raises:
            ValueError: If the tuner has not been used
        """

        try:
            from kernel_tuner import tune_kernel
        except BaseException:
            print(
                'Install the Kernel Tuner : \n \t\t pip install kernel_tuner')
            print('http://benvanwerkhoven.github.io/kernel_tuner/')

        # fills in the grid data if not provided : default = NONE
        grinfo = ['number_of_points', 'resolution']
        for gr in grinfo:
            if gr not in grid_info:
                raise ValueError(
                    '%s must be specified to tune the kernel')

        # define the grid
        nx, ny, nz = grid_info['number_of_points']
        dx, dy, dz = grid_info['resolution']
        lx, ly, lz = nx * dx, ny * dy, nz * dz

        x = np.linspace(0, lx, nx)
        y = np.linspace(0, ly, ny)
        z = np.linspace(0, lz, nz)

        # create the dictionary containing the tune parameters
        tune_params = OrderedDict()
        tune_params['block_size_x'] = [2, 4, 8, 16, 32]
        tune_params['block_size_y'] = [2, 4, 8, 16, 32]
        tune_params['block_size_z'] = [2, 4, 8, 16, 32]

        # define the final grid
        grid = np.zeros(grid_info['number_of_points'])

        # arguments of the CUDA function
        x0, y0, z0 = np.float32(0), np.float32(0), np.float32(0)
        alpha = np.float32(0)
        args = [alpha, x0, y0, z0, x, y, z, grid]

        # dimensionality
        problem_size = grid_info['number_of_points']

        # get the kernel
        kernel = os.path.dirname(
            os.path.abspath(__file__)) + '/' + cuda_kernel
        kernel_code_template = open(kernel, 'r').read()

        npts = grid_info['number_of_points']
        res = grid_info['resolution']
        kernel_code = kernel_code_template % {
            'nx': npts[0], 'ny': npts[1], 'nz': npts[2], 'RES': np.max(res)}
        tunable_kernel = self._tunable_kernel(kernel_code)

        # tune
        tune_kernel(func, tunable_kernel,
                    problem_size, args, tune_params)


# ====================================================================================
#
#       Simply test the kernel
#
# ====================================================================================


    def _test_cuda(self, grid_info, gpu_block=8, cuda_kernel='kernel_map.c', func='gaussian'):  # pragma: no cover
        """Test the CUDA kernel.

        Args:
            grid_info (dict): Information for the grid definition
            gpu_block (int, optional): GPU block size to be used
            cuda_kernel (str, optional): File containing the kernel
            func (str, optional): function in the kernel to be used

        Raises:
            ValueError: If the kernel has not been installed
        """

        from time import time

        # fills in the grid data if not provided : default = NONE
        grinfo = ['number_of_points', 'resolution']
        for gr in grinfo:
            if gr not in grid_info:
                raise ValueError(
                    '%s must be specified to tune the kernel')

        # get the cuda function
        npts = grid_info['number_of_points']
        res = grid_info['resolution']
        module = self._compile_cuda_kernel(cuda_kernel, npts, res)
        cuda_func = self._get_cuda_function(module, func)

        # define the grid
        nx, ny, nz = grid_info['number_of_points']
        dx, dy, dz = grid_info['resolution']
        lx, ly, lz = nx * dx, ny * dy, nz * dz

        # create the coordinate
        x = np.linspace(0, lx, nx)
        y = np.linspace(0, ly, ny)
        z = np.linspace(0, lz, nz)

        # book memp on the gpu
        x_gpu = gpuarray.to_gpu(x.astype(np.float32))
        y_gpu = gpuarray.to_gpu(y.astype(np.float32))
        z_gpu = gpuarray.to_gpu(z.astype(np.float32))
        grid_gpu = gpuarray.zeros(
            grid_info['number_of_points'], np.float32)

        #  make sure we have three block value
        if not isinstance(gpu_block, list):
            gpu_block = [gpu_block] * 3

        #  get the grid
        gpu_grid = [int(np.ceil(n / b))
                    for b, n in zip(gpu_block, grid_info['number_of_points'])]
        print('GPU BLOCK :', gpu_block)
        print('GPU GRID  :', gpu_grid)

        xyz_center = np.random.rand(500, 3).astype(np.float32)
        alpha = np.float32(1)
        t0 = time()
        for xyz in xyz_center:
            x0, y0, z0 = xyz
            cuda_func(alpha, x0, y0, z0, x_gpu, y_gpu, z_gpu, grid_gpu,
                      block=tuple(gpu_block), grid=tuple(gpu_grid))

        print('Done in : %f ms' % ((time() - t0) * 1000))

# ====================================================================================
#
#       Routines needed to handle CUDA
#
# ====================================================================================

    @staticmethod
    def _compile_cuda_kernel(cuda_kernel, npts, res):  # pragma: no cover
        """Compile the cuda kernel.

        Args:
            cuda_kernel (str): filename
            npts (tuple(int)): number of grid points in each direction
            res (tuple(float)): resolution in each direction

        Returns:
            compiler.SourceModule: compiled kernel
        """
        # get the cuda kernel path
        kernel = os.path.dirname(
            os.path.abspath(__file__)) + '/' + cuda_kernel
        kernel_code_template = open(kernel, 'r').read()
        kernel_code = kernel_code_template % {
            'nx': npts[0], 'ny': npts[1], 'nz': npts[2], 'RES': np.max(res)}

        # compile the kernel
        mod = compiler.SourceModule(kernel_code)
        return mod

    @staticmethod
    def _get_cuda_function(module, func_name):  # pragma: no cover
        """Get a single function from the compiled kernel.

        Args:
            module (compiler.SourceModule): compiled kernel module
            func_name (str): Name of the funtion

        Returns:
            func: cuda function
        """
        cuda_func = module.get_function(func_name)
        return cuda_func

    # tranform the kernel to a tunable one
    @staticmethod
    def _tunable_kernel(kernel):  # pragma: no cover
        """Make a tunale kernel.

        Args:
            kernel (str): String of the kernel

        Returns:
            TYPE: tunable kernel
        """
        switch_name = {
            'blockDim.x': 'block_size_x',
            'blockDim.y': 'block_size_y',
            'blockDim.z': 'block_size_z'}
        for old, new in switch_name.items():
            kernel = kernel.replace(old, new)
        return kernel


# ====================================================================================
#
#       FILTER DATASET
#
# ===================================================================================


    def _filter_cplx(self):
        """Filter the name of the complexes."""

        # read the class ID
        with open(self.pdb_select) as f:
            pdb_name = f.readlines()
        pdb_name = [name.split()[0] + '.pdb' for name in pdb_name]

        # create the filters
        tmp_path = []
        for name in pdb_name:
            tmp_path += list(filter(lambda x: name in x,
                                    self.pdb_path))

        # update the pdb_path
        self.pdb_path = tmp_path


# ====================================================================================
#
#       FEATURES ROUTINES
#
# ====================================================================================

    @staticmethod
    def _compute_features(feat_list, pdb_data, featgrp, featgrp_raw, chain1, chain2, logger):
        """Compute the features.

        Args:
            feat_list (list(str)): list of function name,
                    e.g., ['deeprank.features.ResidueDensity',
                            'deeprank.features.PSSM_IC']
            pdb_data (bytes): PDB translated in bytes
            featgrp (str): name of the group where to store the xyz feature
            featgrp_raw (str): name of the group where to store the raw feature
            chain1 (str): First chain ID
            chain2 (str): Second chain ID
            logger (logger): name of logger object

        Return:
            bool: error happened or not
        """
        error_flag = False  # when False: success; when True: failed
        for feat in feat_list:
            try:
<<<<<<< HEAD
                feat_module = importlib.import_module(
                    feat, package=None)
                feat_module.__compute_feature__(
                    pdb_data, featgrp, featgrp_raw)
=======
                feat_module = importlib.import_module(feat, package=None)
                feat_module.__compute_feature__(pdb_data, featgrp, featgrp_raw,
                    chain1, chain2)
>>>>>>> 66fd8667

            except Exception as ex:
                logger.exception(ex)
                error_flag = True

        return error_flag


# ====================================================================================
#
#       TARGETS ROUTINES
#
# ====================================================================================

    @staticmethod
    def _compute_targets(targ_list, pdb_data, targrp):
        """Compute the targets.

        Args:
            targ_list (list(str)): list of function name
            pdb_data (bytes): PDB translated in btes
            targrp (str): name of the group where to store the targets
            logger (logger): name of logger object
        """
        for targ in targ_list:
            targ_module = importlib.import_module(targ, package=None)
            targ_module.__compute_target__(pdb_data, targrp)


# ====================================================================================
#
#       ADD PDB FILE
#
# ====================================================================================


    def _add_pdb(self, molgrp, pdbfile, name):
        """Add a pdb to a molgrp.

        Args:
            molgrp (str): mopl group where tp add the pdb
            pdbfile (str): psb file to add
            name (str): dataset name in the hdf5 molgroup
        """

        # no alignement
        if self.align is None:
            # read the pdb and extract the ATOM lines
            with open(pdbfile, 'r') as fi:
                data = [line.split('\n')[0]
                        for line in fi if line.startswith('ATOM')]

        # some alignement
        elif isinstance(self.align, dict):

            sqldb = self._get_aligned_sqldb(pdbfile, self.align)
            data = sqldb.sql2pdb()

        #  PDB default line length is 80
        #  http://www.wwpdb.org/documentation/file-format
        data = np.array(data).astype('|S78')
        molgrp.create_dataset(name, data=data)

    # @staticmethod
    def _get_aligned_sqldb(self, pdbfile, dict_align):
        """return a sqldb of the pdb that is aligned as specified in the dict

        Arguments:
            pdbfile {str} -- path ot the pdb
            dict_align {dict} -- dictionanry of options to align the pdb
        """
        if 'selection' not in dict_align.keys():
            dict_align['selection'] = {}

        if 'export' not in dict_align.keys():
            dict_align['export'] = False

        if dict_align['selection'] == 'interface':

<<<<<<< HEAD
            if np.all([k in dict_align for k in ['chain1', 'chain2']]):
                chains = {'chain1': dict_align['chain1'],
                          'chain2': dict_align['chain2']}
            else:
                chains = {}

=======
>>>>>>> 66fd8667
            sqldb = align_interface(pdbfile, plane=dict_align['plane'],
                                    export=dict_align['export'],
                                    chain1=self.chain1, chain2=self.chain2)

        else:

            sqldb = align_along_axis(pdbfile, axis=dict_align['axis'],
                                     export=dict_align['export'],
                                     **dict_align['selection'])

        return sqldb

# ====================================================================================
#
#       AUGMENTED DATA
#
# ====================================================================================

    @staticmethod
    def _get_aligned_rotation_axis_angle(random_seed, dict_align):
        """Returns the axis and angle of rotation for data
           augmentation with aligned complexes

        Arguments:
            random_seed {int} -- random seed of rotation
            dict_align {dict} -- the dict describing the alignement

        Returns:
            list(float): axis of rotation
            float: angle of rotation
        """

        if random_seed is not None:
            np.random.seed(random_seed)

        angle = 2 * np.pi * np.random.rand()

        if 'plane' in dict_align.keys():
            if dict_align['plane'] == 'xy':
                axis = [0., 0., 1.]
            elif dict_align['plane'] == 'xz':
                axis = [0., 1., 0.]
            elif dict_align['plane'] == 'yz':
                axis = [1., 0., 0.]
            else:
                raise ValueError("plane must be xy, xz or yz")

        elif 'axis' in dict_align.keys():
            if dict_align['axis'] == 'x':
                axis = [1., 0., 0.]
            elif dict_align['axis'] == 'y':
                axis = [0., 1., 0.]
            elif dict_align['axis'] == 'z':
                axis = [0., 0., 1.]
            else:
                raise ValueError("axis must be x, y or z")
        else:
            raise ValueError('dict_align must contains plane or axis')

        return axis, angle

    # add a rotated pdb structure to the database
    def _add_aug_pdb(self, molgrp, pdbfile, name, axis, angle):
        """Add augmented pdbs to the dataset.

        Args:
            molgrp (str): name of the molgroup
            pdbfile (str): pdb file name
            name (str): name of the dataset
            axis (list(float)): axis of rotation
            angle (float): angle of rotation
            dict_align (dict) : dict for alignement of the original pdb

        Returns:
            list(float): center of the molecule
        """
        # create the sqldb and extract positions
        if self.align is None:
            sqldb = pdb2sql.pdb2sql(pdbfile)
        else:
            sqldb = self._get_aligned_sqldb(pdbfile, self.align)

        # rotate the positions
        pdb2sql.transform.rot_axis(sqldb, axis, angle)

        # get molecule center
        xyz = sqldb.get('x,y,z')
        center = np.mean(xyz, 0)

        # get the pdb-format data
        data = sqldb.sql2pdb()
        data = np.array(data).astype('|S78')
        molgrp.create_dataset(name, data=data)

        # close the db
        sqldb._close()

        return center

    # rotate th xyz-formatted feature in the database

    @staticmethod
    def _rotate_feature(molgrp, axis, angle, center, feat_name='all'):
        """Rotate the raw feature values.

        Args:
            molgrp (str): name pf the molgrp
            axis (list(float)): axis of rotation
            angle (float): angle of rotation
            center (list(float)): center of rotation
            feat_name (str) : name of the feature to rotate or 'all'
        """
        if feat_name == 'all':
            feat = list(molgrp['features'].keys())
        else:
            feat = feat_name
            if not isinstance(feat, list):
                feat = list(feat)

        for fn in feat:

            # extract the data
            data = molgrp['features/' + fn][()]

            # if data not empty
            if data.shape[0] != 0:

                # xyz
                xyz = data[:, 1:4]

                # get rotated xyz
                xyz_rot = pdb2sql.transform.rot_xyz_around_axis(
                    xyz, axis, angle, center)

                # put back the data
                molgrp['features/' + fn][:, 1:4] = xyz_rot<|MERGE_RESOLUTION|>--- conflicted
+++ resolved
@@ -958,23 +958,11 @@
 #
 # ====================================================================================
 
-<<<<<<< HEAD
-    @staticmethod
-    def _get_grid_center(pdb, contact_distance):
+    def _get_grid_center(self, pdb, contact_distance):
 
         sqldb = pdb2sql.interface(pdb)
-
-        contact_atoms = sqldb.get_contact_atoms(
-            cutoff=contact_distance)
-=======
-
-    def _get_grid_center(self, pdb, contact_distance):
-
-        sqldb = pdb2sql.interface(pdb)
-
         contact_atoms = sqldb.get_contact_atoms(cutoff=contact_distance,
             chain1=self.chain1, chain2=self.chain2)
->>>>>>> 66fd8667
 
         tmp = []
         for i in contact_atoms.values():
@@ -1538,17 +1526,9 @@
         error_flag = False  # when False: success; when True: failed
         for feat in feat_list:
             try:
-<<<<<<< HEAD
-                feat_module = importlib.import_module(
-                    feat, package=None)
-                feat_module.__compute_feature__(
-                    pdb_data, featgrp, featgrp_raw)
-=======
                 feat_module = importlib.import_module(feat, package=None)
                 feat_module.__compute_feature__(pdb_data, featgrp, featgrp_raw,
                     chain1, chain2)
->>>>>>> 66fd8667
-
             except Exception as ex:
                 logger.exception(ex)
                 error_flag = True
@@ -1626,16 +1606,6 @@
             dict_align['export'] = False
 
         if dict_align['selection'] == 'interface':
-
-<<<<<<< HEAD
-            if np.all([k in dict_align for k in ['chain1', 'chain2']]):
-                chains = {'chain1': dict_align['chain1'],
-                          'chain2': dict_align['chain2']}
-            else:
-                chains = {}
-
-=======
->>>>>>> 66fd8667
             sqldb = align_interface(pdbfile, plane=dict_align['plane'],
                                     export=dict_align['export'],
                                     chain1=self.chain1, chain2=self.chain2)
