<<<<<<< HEAD
from deeprank.features.FullPSSM import FullPSSM
from deeprank.features.FullPSSM import __compute_feature__ as func

########################################################################
#
#   Definition of the class
#
########################################################################

=======
import os
from time import time

import numpy as np

from deeprank.features import FeatureClass
from deeprank.generate import settings
from deeprank.tools import pdb2sql


def printif(string, cond): return print(string) if cond else None


##########################################################################
#
#   Definition of the class
#
##########################################################################

class PSSM_IC(FeatureClass):

    def __init__(
            self,
            mol_name=None,
            pdbfile=None,
            pssmic_path=None,
            debug=False,
            pssm_format='new'):
        """Compute the information content of the PSSM.

        Args:
            mol_name (str): name of the molecule
            pdbfile (str): name of the dbfile
            pssmic_path (str): path to the pssm data
            debug (bool, optional): print debug info

        Example :

        >>> path = '/home/nico/Documents/projects/deeprank/data/HADDOCK/BM4_dimers/PSSM_IC/'
        >>> pssmic = PSSM_IC(mol_name = '1AK4', pdbfile='1AK4.pdb',pssmic_path=path)
        >>>
        >>> # get the pssm smoothed sum score
        >>> pssmic.read_PSSMIC_data()
        >>> pssmic.get_feature_value()
        """
        super().__init__("Residue")

        self.mol_name = mol_name
        self.pdbfile = pdbfile
        self.pssmic_path = pssmic_path
        self.molname = self.get_mol_name(mol_name)
        self.debug = debug
        self.pssm_format = pssm_format

    @staticmethod
    def get_mol_name(mol_name):
        """Get bare mol name."""
        return mol_name.split('_')[0]

    def read_PSSMIC_data(self):
        """Read the PSSM data."""

        names = os.listdir(self.pssmic_path)
        fname = [n for n in names if n.find(self.molname) == 0]

        if self.pssm_format == 'old':

            if len(fname) > 1:
                raise ValueError(
                    'Multiple PSSM files found for %s in %s',
                    self.pdbname,
                    self.pssmic_path)
            if len(fname) == 0:
                raise FileNotFoundError(
                    'No PSSM file found for %s in %s',
                    self.pdbname,
                    self.pssmic_path)
            else:
                fname = fname[0]

            f = open(self.pssmic_path + '/' + fname, 'rb')
            data = f.readlines()
            f.close()
            raw_data = list(map(lambda x: x.decode('utf-8').split(), data))

            self.res_data = np.array(raw_data)[:, :3]
            self.res_data = [(r[0], int(r[1]), r[2]) for r in self.res_data]
            self.pssmic_data = np.array(raw_data)[:, -1].astype(np.float)

        elif self.pssm_format == 'new':

            if len(fname) < 2:
                raise FileNotFoundError(
                    'Only one PSSM file found for %s in %s',
                    self.mol_name,
                    self.pssmic_path)

            # get chain name
            fname.sort()
            chain_names = [n.split('.')[1] for n in fname]

            resmap = {
                'A': 'ALA',
                'R': 'ARG',
                'N': 'ASN',
                'D': 'ASP',
                'C': 'CYS',
                'E': 'GLU',
                'Q': 'GLN',
                'G': 'GLY',
                'H': 'HIS',
                'I': 'ILE',
                'L': 'LEU',
                'K': 'LYS',
                'M': 'MET',
                'F': 'PHE',
                'P': 'PRO',
                'S': 'SER',
                'T': 'THR',
                'W': 'TRP',
                'Y': 'TYR',
                'V': 'VAL',
                'B': 'ASX',
                'U': 'SEC',
                'Z': 'GLX'}

            iiter = 0
            for chainID, fn in zip(chain_names, fname):

                f = open(self.pssmic_path + '/' + fn, 'rb')
                data = f.readlines()
                f.close()
                raw_data = list(map(lambda x: x.decode('utf-8').split(), data))

                rd = np.array(raw_data)[1:, :2]
                rd = [(chainID, int(r[0]), resmap[r[1]]) for r in rd]
                pd = np.array(raw_data)[1:, -1].astype(np.float)
>>>>>>> 953702fd

class PSSM_IC(FullPSSM):
    pass

<<<<<<< HEAD
=======
                else:
                    self.res_data += rd
                    self.pssmic_data = np.hstack((self.pssmic_data, pd))

    def get_feature_value(self, contact_only=True):
        """Compute the feature value."""

        sql = pdb2sql(self.pdbfile)
        xyz_info = sql.get('chainID,resSeq,resName', name='CB')
        xyz_info += sql.get('chainID,resSeq,resName', name='CA', resName='GLY')

        xyz = sql.get('x,y,z', name='CB')
        xyz += sql.get('x,y,z', name='CA', resName='GLY')

        xyz_dict = {}
        for pos, info in zip(xyz, xyz_info):
            xyz_dict[tuple(info)] = pos

        contact_residue = sql.get_contact_residue(cutoff=5.5)
        contact_residue = contact_residue[0] + contact_residue[1]
        sql.close()

        pssm_data_xyz = {}
        pssm_data = {}
        for res, data in zip(self.res_data, self.pssmic_data):

            if contact_only and res not in contact_residue:
                continue

            if tuple(res) in xyz_dict:
                chain = {'A': 0, 'B': 1}[res[0]]
                key = tuple([chain] + xyz_dict[tuple(res)])
                pssm_data[res] = [data]
                pssm_data_xyz[key] = [data]
            else:
                printif([tuple(res), ' not found in the pdbfile'], self.debug)

        # if we have no contact atoms
        if len(pssm_data_xyz) == 0:
            pssm_data_xyz[tuple([0, 0., 0., 0.])] = [0.0]
            pssm_data_xyz[tuple([1, 0., 0., 0.])] = [0.0]

        self.feature_data['pssm_ic'] = pssm_data
        self.feature_data_xyz['pssm_ic'] = pssm_data_xyz


>>>>>>> 953702fd
##########################################################################
#
#   THE MAIN FUNCTION CALLED IN THE INTERNAL FEATURE CALCULATOR
#
##########################################################################

def __compute_feature__(pdb_data, featgrp, featgrp_raw):

def __compute_feature__(pdb_data, featgrp, featgrp_raw):

    func(pdb_data, featgrp, featgrp_raw, out_type='pssmic')

<<<<<<< HEAD

=======
    pssmic = PSSM_IC(mol_name, pdb_data, path)

    # read the raw data
    pssmic.read_PSSMIC_data()

    # get the feature vales
    pssmic.get_feature_value()

    # export in the hdf5 file
    pssmic.export_dataxyz_hdf5(featgrp)
    pssmic.export_data_hdf5(featgrp_raw)


>>>>>>> 953702fd
##########################################################################
#
#   IF WE JUST TEST THE CLASS
#
##########################################################################


if __name__ == '__main__':

<<<<<<< HEAD
    from time import time
    from pprint import pprint
    import os
=======
    t0 = time()
    path = '/home/nico/Documents/projects/deeprank/data/HADDOCK/BM4_dimers/PSSM_IC/'
    pssmic = PSSM_IC(mol_name='1AK4', pdbfile='1AK4.pdb', pssmic_path=path)
>>>>>>> 953702fd

    t0 = time()
    # get base path */deeprank, i.e. the path of deeprank package
    base_path = os.path.dirname(os.path.dirname(os.path.dirname(
        os.path.realpath(__file__))))
    pdb_file = os.path.join(base_path, "test/1AK4/native/1AK4.pdb")
    path = os.path.join(base_path, "test/1AK4/pssm_new")

    pssmic = FullPSSM('1AK4', pdb_file, path, out_type='pssmic')
    pssmic.read_PSSM_data()
    pssmic.get_feature_value()
<<<<<<< HEAD

    pprint(pssmic.feature_data)
    print()
    pprint(pssmic.feature_data_xyz)
    print()
=======
    print(pssmic.feature_data_xyz)
>>>>>>> 953702fd
    print(' Time %f ms' % ((time() - t0) * 1000))<|MERGE_RESOLUTION|>--- conflicted
+++ resolved
@@ -1,4 +1,3 @@
-<<<<<<< HEAD
 from deeprank.features.FullPSSM import FullPSSM
 from deeprank.features.FullPSSM import __compute_feature__ as func
 
@@ -8,198 +7,10 @@
 #
 ########################################################################
 
-=======
-import os
-from time import time
-
-import numpy as np
-
-from deeprank.features import FeatureClass
-from deeprank.generate import settings
-from deeprank.tools import pdb2sql
-
-
-def printif(string, cond): return print(string) if cond else None
-
-
-##########################################################################
-#
-#   Definition of the class
-#
-##########################################################################
-
-class PSSM_IC(FeatureClass):
-
-    def __init__(
-            self,
-            mol_name=None,
-            pdbfile=None,
-            pssmic_path=None,
-            debug=False,
-            pssm_format='new'):
-        """Compute the information content of the PSSM.
-
-        Args:
-            mol_name (str): name of the molecule
-            pdbfile (str): name of the dbfile
-            pssmic_path (str): path to the pssm data
-            debug (bool, optional): print debug info
-
-        Example :
-
-        >>> path = '/home/nico/Documents/projects/deeprank/data/HADDOCK/BM4_dimers/PSSM_IC/'
-        >>> pssmic = PSSM_IC(mol_name = '1AK4', pdbfile='1AK4.pdb',pssmic_path=path)
-        >>>
-        >>> # get the pssm smoothed sum score
-        >>> pssmic.read_PSSMIC_data()
-        >>> pssmic.get_feature_value()
-        """
-        super().__init__("Residue")
-
-        self.mol_name = mol_name
-        self.pdbfile = pdbfile
-        self.pssmic_path = pssmic_path
-        self.molname = self.get_mol_name(mol_name)
-        self.debug = debug
-        self.pssm_format = pssm_format
-
-    @staticmethod
-    def get_mol_name(mol_name):
-        """Get bare mol name."""
-        return mol_name.split('_')[0]
-
-    def read_PSSMIC_data(self):
-        """Read the PSSM data."""
-
-        names = os.listdir(self.pssmic_path)
-        fname = [n for n in names if n.find(self.molname) == 0]
-
-        if self.pssm_format == 'old':
-
-            if len(fname) > 1:
-                raise ValueError(
-                    'Multiple PSSM files found for %s in %s',
-                    self.pdbname,
-                    self.pssmic_path)
-            if len(fname) == 0:
-                raise FileNotFoundError(
-                    'No PSSM file found for %s in %s',
-                    self.pdbname,
-                    self.pssmic_path)
-            else:
-                fname = fname[0]
-
-            f = open(self.pssmic_path + '/' + fname, 'rb')
-            data = f.readlines()
-            f.close()
-            raw_data = list(map(lambda x: x.decode('utf-8').split(), data))
-
-            self.res_data = np.array(raw_data)[:, :3]
-            self.res_data = [(r[0], int(r[1]), r[2]) for r in self.res_data]
-            self.pssmic_data = np.array(raw_data)[:, -1].astype(np.float)
-
-        elif self.pssm_format == 'new':
-
-            if len(fname) < 2:
-                raise FileNotFoundError(
-                    'Only one PSSM file found for %s in %s',
-                    self.mol_name,
-                    self.pssmic_path)
-
-            # get chain name
-            fname.sort()
-            chain_names = [n.split('.')[1] for n in fname]
-
-            resmap = {
-                'A': 'ALA',
-                'R': 'ARG',
-                'N': 'ASN',
-                'D': 'ASP',
-                'C': 'CYS',
-                'E': 'GLU',
-                'Q': 'GLN',
-                'G': 'GLY',
-                'H': 'HIS',
-                'I': 'ILE',
-                'L': 'LEU',
-                'K': 'LYS',
-                'M': 'MET',
-                'F': 'PHE',
-                'P': 'PRO',
-                'S': 'SER',
-                'T': 'THR',
-                'W': 'TRP',
-                'Y': 'TYR',
-                'V': 'VAL',
-                'B': 'ASX',
-                'U': 'SEC',
-                'Z': 'GLX'}
-
-            iiter = 0
-            for chainID, fn in zip(chain_names, fname):
-
-                f = open(self.pssmic_path + '/' + fn, 'rb')
-                data = f.readlines()
-                f.close()
-                raw_data = list(map(lambda x: x.decode('utf-8').split(), data))
-
-                rd = np.array(raw_data)[1:, :2]
-                rd = [(chainID, int(r[0]), resmap[r[1]]) for r in rd]
-                pd = np.array(raw_data)[1:, -1].astype(np.float)
->>>>>>> 953702fd
 
 class PSSM_IC(FullPSSM):
     pass
 
-<<<<<<< HEAD
-=======
-                else:
-                    self.res_data += rd
-                    self.pssmic_data = np.hstack((self.pssmic_data, pd))
-
-    def get_feature_value(self, contact_only=True):
-        """Compute the feature value."""
-
-        sql = pdb2sql(self.pdbfile)
-        xyz_info = sql.get('chainID,resSeq,resName', name='CB')
-        xyz_info += sql.get('chainID,resSeq,resName', name='CA', resName='GLY')
-
-        xyz = sql.get('x,y,z', name='CB')
-        xyz += sql.get('x,y,z', name='CA', resName='GLY')
-
-        xyz_dict = {}
-        for pos, info in zip(xyz, xyz_info):
-            xyz_dict[tuple(info)] = pos
-
-        contact_residue = sql.get_contact_residue(cutoff=5.5)
-        contact_residue = contact_residue[0] + contact_residue[1]
-        sql.close()
-
-        pssm_data_xyz = {}
-        pssm_data = {}
-        for res, data in zip(self.res_data, self.pssmic_data):
-
-            if contact_only and res not in contact_residue:
-                continue
-
-            if tuple(res) in xyz_dict:
-                chain = {'A': 0, 'B': 1}[res[0]]
-                key = tuple([chain] + xyz_dict[tuple(res)])
-                pssm_data[res] = [data]
-                pssm_data_xyz[key] = [data]
-            else:
-                printif([tuple(res), ' not found in the pdbfile'], self.debug)
-
-        # if we have no contact atoms
-        if len(pssm_data_xyz) == 0:
-            pssm_data_xyz[tuple([0, 0., 0., 0.])] = [0.0]
-            pssm_data_xyz[tuple([1, 0., 0., 0.])] = [0.0]
-
-        self.feature_data['pssm_ic'] = pssm_data
-        self.feature_data_xyz['pssm_ic'] = pssm_data_xyz
-
-
->>>>>>> 953702fd
 ##########################################################################
 #
 #   THE MAIN FUNCTION CALLED IN THE INTERNAL FEATURE CALCULATOR
@@ -212,23 +23,6 @@
 
     func(pdb_data, featgrp, featgrp_raw, out_type='pssmic')
 
-<<<<<<< HEAD
-
-=======
-    pssmic = PSSM_IC(mol_name, pdb_data, path)
-
-    # read the raw data
-    pssmic.read_PSSMIC_data()
-
-    # get the feature vales
-    pssmic.get_feature_value()
-
-    # export in the hdf5 file
-    pssmic.export_dataxyz_hdf5(featgrp)
-    pssmic.export_data_hdf5(featgrp_raw)
-
-
->>>>>>> 953702fd
 ##########################################################################
 #
 #   IF WE JUST TEST THE CLASS
@@ -238,15 +32,9 @@
 
 if __name__ == '__main__':
 
-<<<<<<< HEAD
     from time import time
     from pprint import pprint
     import os
-=======
-    t0 = time()
-    path = '/home/nico/Documents/projects/deeprank/data/HADDOCK/BM4_dimers/PSSM_IC/'
-    pssmic = PSSM_IC(mol_name='1AK4', pdbfile='1AK4.pdb', pssmic_path=path)
->>>>>>> 953702fd
 
     t0 = time()
     # get base path */deeprank, i.e. the path of deeprank package
@@ -258,13 +46,9 @@
     pssmic = FullPSSM('1AK4', pdb_file, path, out_type='pssmic')
     pssmic.read_PSSM_data()
     pssmic.get_feature_value()
-<<<<<<< HEAD
 
     pprint(pssmic.feature_data)
     print()
     pprint(pssmic.feature_data_xyz)
     print()
-=======
-    print(pssmic.feature_data_xyz)
->>>>>>> 953702fd
     print(' Time %f ms' % ((time() - t0) * 1000))