--- conflicted
+++ resolved
@@ -5,7 +5,6 @@
 from deeprank.learn import *
 from deeprank.learn.model3d import cnn as cnn3d
 
-<<<<<<< HEAD
 database = '*1ak4.hdf5'
 out = './out'
 
@@ -13,19 +12,10 @@
 # for db in database:
 # 	if not os.path.isfile(db):
 # 	  raise FileNotFoundError('Database %s not found. Make sure to run test_generate before' %db)
-=======
-#adress of the database
-train_database = './data/1AVX.hdf5'
-valid_database = './data/1BVN.hdf5'
-test_database = './data/1DFJ.hdf5'
 
 
-# make sure the databse is there
 
-for database in [train_database, valid_database, test_database]:
-    if not os.path.isfile(database):
-        raise FileNotFoundError('Database %s not found. Make sure to run test_generate before')
->>>>>>> 9ca9271f
+
 
 # clean the output dir
 out = './out_3d'
@@ -36,22 +26,16 @@
 
 
 # declare the dataset instance
-<<<<<<< HEAD
+
 data_set = DataSet(database,
+			valid_database = None,
             test_database = None,
             mapfly=True,
             grid_info = {'number_of_points':[30,30,30], 'resolution' : [1,1,1]},
 
             select_feature={'AtomicDensities' : {'CA':3.5, 'C':3.5, 'N':3.5, 'O':3.5},
                 			'Features'        : ['coulomb','vdwaals','charge','PSSM_*'] },
-=======
-data_set = DataSet(train_database = train_database,
-            valid_database=valid_database,
-            test_database = test_database,
-            grid_shape=(30,30,30),
-            select_feature={'AtomicDensities_ind' : 'all',
-                            'Feature_ind' : ['coulomb','vdwaals','charge','PSSM_*'] },
->>>>>>> 9ca9271f
+
             select_target='DOCKQ',
             tqdm=True,
             normalize_features = False,
